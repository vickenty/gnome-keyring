# translation of bn_IN.po to Bengali INDIA
# This file is distributed under the same license as the gnome-keyring package.
# Copyright (C) YEAR THE PACKAGE'S COPYRIGHT HOLDER.
#
# Runa Bhattacharjee <runa@bengalinux.org>, 2004.
# Runa Bhattacharjee <runabh@gmail.com>, 2007.
# Runa Bhattacharjee <runab@redhat.com>, 2008, 2009.
msgid ""
msgstr ""
<<<<<<< HEAD
"Project-Id-Version: gnome-keyring.gnome-2-26\n"
"Report-Msgid-Bugs-To: http://bugzilla.gnome.org/enter_bug.cgi?product=gnome-keyring&component=general\n"
"POT-Creation-Date: 2009-04-17 14:34+0000\n"
"PO-Revision-Date: 2009-06-15 15:01+0530\n"
=======
"Project-Id-Version: bn_IN\n"
"Report-Msgid-Bugs-To: http://bugzilla.gnome.org/enter_bug.cgi?product=gnome-keyring&component=general\n"
"POT-Creation-Date: 2009-08-26 19:44+0000\n"
"PO-Revision-Date: 2009-08-28 12:33+0530\n"
>>>>>>> 0fa6f05c
"Last-Translator: Runa Bhattacharjee <runab@redhat.com>\n"
"Language-Team: Bengali INDIA <anubad@lists.ankur.org.in>\n"
"MIME-Version: 1.0\n"
"Content-Type: text/plain; charset=UTF-8\n"
"Content-Transfer-Encoding: 8bit\n"
"X-Generator: KBabel 1.11.4\n"
"Plural-Forms: nplurals=2; plural=(n != 1);\n"
"\n"

#: ../common/gkr-location.c:321
#, c-format
msgid "Removable Disk: %s"
msgstr "অপসারণযোগ্য ডিস্ক: %s"

#: ../common/gkr-location.c:323
msgid "Removable Disk"
msgstr "অপসারণযোগ্য ডিস্ক"

#: ../common/gkr-location.c:544 ../common/gkr-location.c:556
msgid "Home"
msgstr "ব্যক্তিগত ফোল্ডার"

#: ../common/gkr-location.c:1105 ../common/gkr-location.c:1129
msgid "The disk or drive this file is located on is not present"
msgstr "ফাইল ধারণকারী ডিস্ক অথবা ড্রাইভ উপস্থিত নয়"

#: ../common/gkr-location.c:1137
#, c-format
msgid "Couldn't create directory: %s"
msgstr "চিহ্নির ডিরেক্টরি নির্মাণ করা যায়নি: %s"

#: ../common/gkr-location.c:1171
#, c-format
msgid "Couldn't delete the file: %s"
msgstr "চিহ্নিত ফাইল মুছে ফেলা যায়নি: %s"

#. TRANSLATORS: Don't translate text in markup (ie: HTML or XML tags)
#: ../daemon/gkr-daemon-ops.c:228
#, c-format
msgid ""
"The application '%s' (%s) wants to access the password for '<object "
"prop='name'/>' in the default keyring."
msgstr ""
"'%s' (%s) অ্যাপ্লিকেশন, ডিফল্ট কি-রিং-এ অবস্থিত '<object prop='name'/>'-র "
"পাসওয়ার্ডটি ব্যবহার করতে ইচ্ছুক।"

#. TRANSLATORS: Don't translate text in markup (ie: HTML or XML tags)
#: ../daemon/gkr-daemon-ops.c:232
#, c-format
msgid ""
"The application '%s' (%s) wants to access the password for '<object "
"prop='name'/>' in %s."
msgstr ""
"'%s' (%s) অ্যাপ্লিকেশন, %s-এ অবস্থিত '<object prop='name'/>'-র পাসওয়ার্ডটি "
"ব্যবহার করতে ইচ্ছুক।"

#. TRANSLATORS: Don't translate text in markup (ie: HTML or XML tags)
#: ../daemon/gkr-daemon-ops.c:238 ../daemon/gkr-daemon-ops.c:248
#, c-format
msgid ""
"The application '%s' wants to access the password for '<object prop='name'/"
">' in the default keyring."
msgstr ""
"'%s' অ্যাপ্লিকেশন, ডিফল্ট কি-রিং-এ অবস্থিত '<object prop='name'/>'-র পাসওয়ার্ডটি "
"ব্যবহার করতে ইচ্ছুক।"

#. TRANSLATORS: Don't translate text in markup (ie: HTML or XML tags)
#: ../daemon/gkr-daemon-ops.c:242 ../daemon/gkr-daemon-ops.c:252
#, c-format
msgid ""
"The application '%s' wants to access the password for '<object prop='name'/"
">' in %s."
msgstr ""
"'%s' অ্যাপ্লিকেশন %s-এ অবস্থিত '<object prop='name'/>'-র পাসওয়ার্ড ব্যবহার করতে "
"ইচ্ছুক।"

#. TRANSLATORS: Don't translate text in markup (ie: HTML or XML tags)
#: ../daemon/gkr-daemon-ops.c:258
msgid ""
"An unknown application wants to access the password for '<object prop='name'/"
">' in the default keyring."
msgstr ""
"একটি অজানা অ্যাপ্লিকেশন ডিফল্ট কি-রিং-এ অবস্থিত '<object prop='name'/>'-র "
"পাসওয়ার্ড ব্যবহার করতে ইচ্ছুক।"

#. TRANSLATORS: Don't translate text in markup (ie: HTML or XML tags)
#: ../daemon/gkr-daemon-ops.c:261
#, c-format
msgid ""
"An unknown application wants to access the password for '<object prop='name'/"
">' in %s."
msgstr ""
"একটি অজানা অ্যাপ্লিকেশন %s-এ অবস্থিত '<object prop='name'/>'-র পাসওয়ার্ড ব্যবহার "
"করতে ইচ্ছুক।"

#. And put together the ask request
#: ../daemon/gkr-daemon-ops.c:267
msgid "Allow access"
msgstr "ব্যবহারের অনুমতি প্রদান করা হবে"

#: ../daemon/gkr-daemon-ops.c:267
msgid "Allow application access to keyring?"
msgstr "অ্যাপ্লিকেশনকে কি-রিং ব্যবহারের অনুমতি প্রদান করা হবে কি?"

#. TRANSLATORS: The default keyring is locked
#: ../daemon/gkr-daemon-ops.c:309
#, c-format
msgid ""
"The application '%s' (%s) wants access to the default keyring, but it is "
"locked"
msgstr ""
"'%s' (%s) অ্যাপ্লিকেশন ডিফল্ট কি-রিং ব্যবহার করতে ইচ্ছুক, কিন্তু তা বর্তমানে লক করা "
"আছে"

#. TRANSLATORS: The keyring '%s' is locked
#: ../daemon/gkr-daemon-ops.c:314
#, c-format
msgid "The application '%s' (%s) wants access to the keyring '%s', but it is locked"
msgstr "'%s' (%s) অ্যাপ্লিকেশন '%s' কি-রিং ব্যবহার করতে ইচ্ছুক, কিন্তু তা বর্তমানে লক করা আছে"

#. TRANSLATORS: The default keyring is locked
#: ../daemon/gkr-daemon-ops.c:321 ../daemon/gkr-daemon-ops.c:333
#, c-format
msgid "The application '%s' wants access to the default keyring, but it is locked"
msgstr "'%s' অ্যাপ্লিকেশন ডিফল্ট কি-রিং ব্যবহার করতে ইচ্ছুক, কিন্তু তা বর্তমানে লক করা আছে"

#. TRANSLATORS: The keyring '%s' is locked
#: ../daemon/gkr-daemon-ops.c:326 ../daemon/gkr-daemon-ops.c:339
#, c-format
msgid "The application '%s' wants access to the keyring '%s', but it is locked"
msgstr "'%s' অ্যাপ্লিকেশন '%s' কি-রিং ব্যবহার করতে ইচ্ছুক, কিন্তু তা বর্তমানে লক করা আছে"

#. TRANSLATORS: The default keyring is locked
#: ../daemon/gkr-daemon-ops.c:346
#, c-format
msgid "An unknown application wants access to the default keyring, but it is locked"
msgstr ""
"একটি অজানা অ্যাপ্লিকেশন ডিফল্ট কি-রিং ব্যবহার করতে ইচ্ছুক, কিন্তু তা বর্তমানে লক করা "
"আছে"

#. TRANSLATORS: The keyring '%s' is locked
#: ../daemon/gkr-daemon-ops.c:351
#, c-format
msgid "An unknown application wants access to the keyring '%s', but it is locked"
msgstr "একটি অজানা অ্যাপ্লিকেশন %s কি-রিং ব্যবহার করতে ইচ্ছুক, কিন্তু তা বর্তমানে লক করা আছে"

#: ../daemon/gkr-daemon-ops.c:358
msgid "Enter password for default keyring to unlock"
msgstr "ডিফল্ট কি-রিং আনলক করতে পাসওয়ার্ড লিখুন"

#: ../daemon/gkr-daemon-ops.c:360
#, c-format
msgid "Enter password for keyring '%s' to unlock"
msgstr "'%s' কি-রিং আনলক করতে পাসওয়ার্ড লিখুন"

#. And put together the ask request
#: ../daemon/gkr-daemon-ops.c:364
msgid "Unlock Keyring"
msgstr "কি-রিং আনলক করুন"

#: ../daemon/gkr-daemon-ops.c:376
msgid "Automatically unlock this keyring when I log in."
msgstr "লগ-ইন করার সময় স্বয়ংক্রিয়রূপে এই কি-রিং আন-লক করা হবে।"

#. TRANSLATORS: The password is for the new keyring
#: ../daemon/gkr-daemon-ops.c:413
#, c-format
msgid ""
"The application '%s' (%s) wants to create a new keyring called '%s'. You "
"have to choose the password you want to use for it."
msgstr ""
"'%s' (%s) অ্যাপ্লিকেশন '%s' নামক একটি নতুন কি-রিং তৈরি করতে ইচ্ছুক। এই কর্মে "
"ব্যবহারযোগ্য পাসওয়ার্ড নির্বাচন করা আবশ্যক।"

#. TRANSLATORS: The password is for the new keyring
#: ../daemon/gkr-daemon-ops.c:418
#, c-format
msgid ""
"The application '%s' (%s) wants to create a new default keyring. You have to "
"choose the password you want to use for it."
msgstr ""
"'%s' (%s) অ্যাপ্লিকেশন একটি ডিফল্ট কি-রিং তৈরি করতে ইচ্ছুক। এই কর্মে ব্যবহারযোগ্য "
"পাসওয়ার্ড নির্বাচন করা আবশ্যক।"

#. TRANSLATORS: The password is for the new keyring
#: ../daemon/gkr-daemon-ops.c:425 ../daemon/gkr-daemon-ops.c:437
#, c-format
msgid ""
"The application '%s' wants to create a new keyring called '%s'. You have to "
"choose the password you want to use for it."
msgstr ""
"'%s' অ্যাপ্লিকেশন '%s' নামক একটি নতুন কি-রিং তৈরি করতে ইচ্ছুক। এই কর্মে ব্যবহারযোগ্য "
"পাসওয়ার্ড নির্বাচন করা আবশ্যক।"

#. TRANSLATORS: The password is for the new keyring
#: ../daemon/gkr-daemon-ops.c:430 ../daemon/gkr-daemon-ops.c:442
#, c-format
msgid ""
"The application '%s' wants to create a new default keyring. You have to "
"choose the password you want to use for it."
msgstr ""
"'%s' অ্যাপ্লিকেশন একটি নতুন ডিফল্ট কি-রিং তৈরি করতে ইচ্ছুক। এই কর্মে ব্যবহারযোগ্য "
"পাসওয়ার্ড নির্বাচন করা আবশ্যক।"

#. TRANSLATORS: The password is for the new keyring
#: ../daemon/gkr-daemon-ops.c:449
#, c-format
msgid ""
"An unknown application wants to create a new keyring called '%s'. You have "
"to choose the password you want to use for it."
msgstr ""
"একটি অজানা অ্যাপ্লিকেশন '%s' নামক একটি নতুন কি-রিং তৈরি করতে ইচ্ছুক। এই কর্মে "
"ব্যবহারযোগ্য পাসওয়ার্ড নির্বাচন করা আবশ্যক।"

#. TRANSLATORS: The password is for the new keyring
#: ../daemon/gkr-daemon-ops.c:454
#, c-format
msgid ""
"An unknown application wants to create a new default keyring. You have to "
"choose the password you want to use for it."
msgstr ""
"একটি অজানা অ্যাপ্লিকেশন একটি নতুন ডিফল্ট কি-রিং তৈরি করতে ইচ্ছুক। এই কর্মে "
"ব্যবহারযোগ্য পাসওয়ার্ড নির্বাচন করা আবশ্যক।"

#. And put together the ask request
#: ../daemon/gkr-daemon-ops.c:460
msgid "New Keyring Password"
msgstr "নতুন কি-রিং পাসওয়ার্ড"

#: ../daemon/gkr-daemon-ops.c:461
msgid "Choose password for new keyring"
msgstr "নতুন কি-রিং-র জন্য পাসওয়ার্ড নির্বাচন করুন"

#: ../daemon/gkr-daemon-ops.c:508
#, c-format
msgid ""
"The application '%s' (%s) wants to change the password for the '%s' keyring. "
"You have to choose the password you want to use for it."
msgstr ""
"'%s' (%s) অ্যাপ্লিকেশন '%s' কি-রিং-র পাসওয়ার্ড পরিবর্তন করতে ইচ্ছুক। এই কর্মে "
"ব্যবহারযোগ্য পাসওয়ার্ড নির্বাচন করা আবশ্যক।"

#: ../daemon/gkr-daemon-ops.c:512
#, c-format
msgid ""
"The application '%s' (%s) wants to change the password for the default "
"keyring. You have to choose the password you want to use for it."
msgstr ""
"'%s' (%s) অ্যাপ্লিকেশন ডিফল্ট কি-রিং-র পাসওয়ার্ড পরিবর্তন করতে ইচ্ছুক। এই কর্মে "
"ব্যবহারযোগ্য পাসওয়ার্ড নির্বাচন করা আবশ্যক।"

#: ../daemon/gkr-daemon-ops.c:518 ../daemon/gkr-daemon-ops.c:528
#, c-format
msgid ""
"The application '%s' wants to change the password for the '%s' keyring. You "
"have to choose the password you want to use for it."
msgstr ""
"'%s' অ্যাপ্লিকেশন '%s' কি-রিং-র পাসওয়ার্ড পরিবর্তন করতে ইচ্ছুক। এই কর্মে ব্যবহারযোগ্য "
"পাসওয়ার্ড নির্বাচন করা আবশ্যক।"

#: ../daemon/gkr-daemon-ops.c:522 ../daemon/gkr-daemon-ops.c:532
#, c-format
msgid ""
"The application '%s' wants to change the password for the default keyring. "
"You have to choose the password you want to use for it."
msgstr ""
"'%s' অ্যাপ্লিকেশন ডিফল্ট কি-রিং-র পাসওয়ার্ড পরিবর্তন করতে ইচ্ছুক। এই কর্মে "
"ব্যবহারযোগ্য পাসওয়ার্ড নির্বাচন করা আবশ্যক।"

#: ../daemon/gkr-daemon-ops.c:538
#, c-format
msgid ""
"An unknown application wants to change the password for the '%s' keyring. "
"You have to choose the password you want to use for it."
msgstr ""
"একটি অজানা অ্যাপ্লিকেশন '%s' কি-রিং-র পাসওয়ার্ড পরিবর্তন করতে ইচ্ছুক। এই কর্মে "
"ব্যবহারযোগ্য পাসওয়ার্ড নির্বাচন করা আবশ্যক।"

#: ../daemon/gkr-daemon-ops.c:542
#, c-format
msgid ""
"An unknown application wants to change the password for the default keyring. "
"You have to choose the password you want to use for it."
msgstr ""
"একটি অজানা অ্যাপ্লিকেশন ডিফল্ট কি-রিং-র পাসওয়ার্ড পরিবর্তন করতে ইচ্ছুক। এই কর্মে "
"ব্যবহারযোগ্য পাসওয়ার্ড নির্বাচন করা আবশ্যক।"

#: ../daemon/gkr-daemon-ops.c:552
#, c-format
#| msgid "Choose a new password for the '%s' keyring. "
msgid "Choose a new password for the '%s' keyring."
msgstr "'%s' কি-রিং-র জন্য নতুন পাসওয়ার্ড নির্বাচন করুন।"

#: ../daemon/gkr-daemon-ops.c:554
#, c-format
#| msgid "Choose a new password for the default keyring. "
msgid "Choose a new password for the default keyring."
msgstr "ডিফল্ট কি-রিং-র জন্য নতুন পাসওয়ার্ড নির্বাচন করুন।"

#. And put together the ask request
#: ../daemon/gkr-daemon-ops.c:558
msgid "Change Keyring Password"
msgstr "কি-রিং-র পাসওয়ার্ড পরিবর্তন করুন"

#: ../daemon/gkr-daemon-ops.c:631
#, c-format
msgid ""
"The application '%s' (%s) wants to store a password, but there is no default "
"keyring. To create one, you need to choose the password you wish to use for "
"it."
msgstr ""
"'%s' (%s) অ্যাপ্লিকেশন একটি পাসওয়ার্ড সংরক্ষণ করতে ইচ্ছুক, কিন্তু কোনো ডিফল্ট কি-রিং "
"উপস্থিত নেই। নতুন কি-রিং নির্মাণের জন্য ব্যবহারযোগ্য পাসওয়ার্ড নির্বাচন করা আবশ্যক।"

#: ../daemon/gkr-daemon-ops.c:635 ../daemon/gkr-daemon-ops.c:639
#, c-format
msgid ""
"The application '%s' wants to store a password, but there is no default "
"keyring. To create one, you need to choose the password you wish to use for "
"it."
msgstr ""
"'%s' অ্যাপ্লিকেশন একটি পাসওয়ার্ড সংরক্ষণ করতে ইচ্ছুক, কিন্তু কোনো ডিফল্ট কি-রিং "
"উপস্থিত নেই। নতুন কি-রিং নির্মাণের জন্য ব্যবহারযোগ্য পাসওয়ার্ড নির্বাচন করা আবশ্যক।"

#: ../daemon/gkr-daemon-ops.c:643
#, c-format
msgid ""
"An unknown application wants to store a password, but there is no default "
"keyring. To create one, you need to choose the password you wish to use for "
"it."
msgstr ""
"একটি অজানা অ্যাপ্লিকেশন একটি পাসওয়ার্ড সংরক্ষণ করতে ইচ্ছুক, কিন্তু কোনো ডিফল্ট কি-রিং "
"উপস্থিত নেই। নতুন কি-রিং নির্মাণের জন্য ব্যবহারযোগ্য পাসওয়ার্ড নির্বাচন করা আবশ্যক।"

#. And put together the ask request
#: ../daemon/gkr-daemon-ops.c:648
msgid "Create Default Keyring"
msgstr "ডিফল্ট কি-রিং তৈরি করুন"

#: ../daemon/gkr-daemon-ops.c:648
msgid "Choose password for default keyring"
msgstr "ডিফল্ট কি-রিং-র জন্য পাসওয়ার্ড নির্বাচন করুন"

#: ../daemon/data/gnome-keyring.schemas.in.h:1
msgid ""
"This option enables the PKCS#11 component in the gnome-keyring daemon. It "
"only takes effect as gnome-keyring-daemon starts, (ie: when the user logs "
"in). This setting may be overridden when certain command line arguments are "
"passed to the daemon."
msgstr ""
"এই বিকল্পের সাহায্যে gnome-keyring ডেমনের মধ্যে PKCS#11 সামগ্রী সক্রিয় করা হবে। "
"gnome-keyring-daemon আরম্ভের সময় (অর্থাৎ, ব্যবহারকারী লগ-ইন করার সময়) এটি প্রয়োগ "
"করা হবে। কমান্ড-লাইন থেকে প্রযোজ্য কিছু আর্গুমেন্ট এই ডেমনের ব্যবহারের জন্য উল্লেখ করা "
"হলে এই বৈশিষ্ট্য উপেক্ষা করা যাবে।"

#: ../daemon/data/gnome-keyring.schemas.in.h:2
msgid ""
"This option enables the SSH agent in the gnome-keyring daemon. It only takes "
"effect as gnome-keyring-daemon starts, (ie: when the user logs in). This "
"setting may be overridden when certain command line arguments are passed to "
"the daemon."
msgstr ""
"এই বিকল্পের সাহায্যে gnome-keyring ডেমনের মধ্যে SSH agent সক্রিয় করা হবে। gnome-"
"keyring-daemon আরম্ভের সময় (অর্থাৎ, ব্যবহারকারী লগ-ইন করার সময়) এটি প্রয়োগ করা "
"হবে। কমান্ড-লাইন থেকে প্রযোজ্য কিছু আর্গুমেন্ট এই ডেমনের ব্যবহারের জন্য উল্লেখ করা হলে "
"এই বৈশিষ্ট্য উপেক্ষা করা যাবে।"

#: ../daemon/data/gnome-keyring.schemas.in.h:3
msgid "Whether the gnome-keyring PKCS#11 component is enabled."
msgstr "gnome-keyring PKCS#11 সামগ্রী সক্রিয় কি না।"

#: ../daemon/data/gnome-keyring.schemas.in.h:4
msgid "Whether the gnome-keyring SSH agent is enabled."
msgstr "gnome-keyring SSH agent সক্রিয় কি না।"

#: ../daemon/gnome-keyring-daemon.desktop.in.in.h:1
msgid "GNOME Keyring Daemon"
msgstr "GNOME Keyring ডেমন"

#. And put together the ask request
#: ../daemon/keyrings/gkr-keyring-login.c:98
msgid "Unlock Login Keyring"
msgstr "কি-রিং আনলক করুন"

#: ../daemon/keyrings/gkr-keyring-login.c:98
msgid "Enter login password to unlock keyring"
msgstr "কি-রিং আন-লক করতে ব্যবহৃত পাসওয়ার্ড লিখুন"

#: ../daemon/keyrings/gkr-keyring-login.c:100
msgid ""
"Your login keyring was not automatically unlocked when you logged into this "
"computer."
msgstr "এই কম্পিউটারে লগ-ইন করার সময়, আপনার লগ-ইন কি-রিং স্বয়ংক্রিয়ভাবে আন-লক করা হয়নি"

#. And put together the ask request
#: ../daemon/keyrings/gkr-keyring-login.c:124
msgid "Create Login Keyring"
msgstr "লগ-ইন কি-রিং তৈরি করুন"

#: ../daemon/keyrings/gkr-keyring-login.c:124
msgid "Enter your login password"
msgstr "লগ-ইন পাসওয়ার্ড পরিবর্তন লিখুন"

#: ../daemon/keyrings/gkr-keyring-login.c:126
msgid ""
"Your login keyring was not automatically created when you logged into this "
"computer. It will now be created."
msgstr ""
"এই কম্পিউটারে লগ-ইন করার সময়, আপনার লগ-ইন কি-রিং স্বয়ংক্রিয়ভাবে নির্মাণ করা "
"হয়নি। এটি এখন নির্মাণ করা হবে।"

#: ../daemon/keyrings/gkr-keyring.c:586
#, c-format
msgid "Unlock password for %s keyring"
msgstr "%s কি-রিং আন-লক করতে ব্যবহৃত পাসওয়ার্ড"

#: ../daemon/pkcs11/gkr-pkcs11-auth.c:98
msgid "Unlock private key"
msgstr "গোপনীয়-কি আন-লক করুন"

#: ../daemon/pkcs11/gkr-pkcs11-auth.c:100
msgid "Unlock certificate"
msgstr "সার্টিফিকেট আন-লক করুন"

#: ../daemon/pkcs11/gkr-pkcs11-auth.c:102
msgid "Unlock public key"
msgstr "সার্বজনীন-কি আন-লক করুন"

#: ../daemon/pkcs11/gkr-pkcs11-auth.c:104
msgid "Unlock"
msgstr "আন-লক করুন"

#: ../daemon/pkcs11/gkr-pkcs11-auth.c:113 ../gcr/gcr-importer.c:436
msgid "Enter password to unlock the private key"
msgstr "গোপনীয় কি আনলক করতে পাসওয়ার্ড লিখুন"

#: ../daemon/pkcs11/gkr-pkcs11-auth.c:115 ../gcr/gcr-importer.c:438
msgid "Enter password to unlock the certificate"
msgstr "সার্টিফিকেট আন-লক করার জন্য পাসওয়ার্ড লিখুন"

#: ../daemon/pkcs11/gkr-pkcs11-auth.c:117
msgid "Enter password to unlock the public key"
msgstr "সার্বজনীন কি আনলক করতে পাসওয়ার্ড লিখুন"

#: ../daemon/pkcs11/gkr-pkcs11-auth.c:119 ../gcr/gcr-importer.c:440
msgid "Enter password to unlock"
msgstr "আনলক করতে পাসওয়ার্ড লিখুন"

#. TRANSLATORS: The private key is locked
#: ../daemon/pkcs11/gkr-pkcs11-auth.c:129
#, c-format
msgid "An application wants access to the private key '%s', but it is locked"
msgstr "একটি অ্যাপ্লিকেশন, %s গোপনীয়-কি ব্যবহার করতে ইচ্ছুক, কিন্তু বর্তমানে এটি লক করা আছে"

#. TRANSLATORS: The certificate is locked
#: ../daemon/pkcs11/gkr-pkcs11-auth.c:132
#, c-format
msgid "An application wants access to the certificate '%s', but it is locked"
msgstr "একটি অ্যাপ্লিকেশন, %s সার্টিফিকেট ব্যবহার করতে ইচ্ছুক, কিন্তু বর্তমানে এটি লক করা আছে"

#. TRANSLATORS: The public key is locked
#: ../daemon/pkcs11/gkr-pkcs11-auth.c:135
#, c-format
msgid "An application wants access to the public key '%s', but it is locked"
msgstr "একটি অ্যাপ্লিকেশন, %s সার্বজনীন-কি ব্যবহার করতে ইচ্ছুক, কিন্তু বর্তমানে এটি লক করা আছে"

#. TRANSLATORS: The object '%s' is locked
#: ../daemon/pkcs11/gkr-pkcs11-auth.c:138
#, c-format
msgid "An application wants access to '%s', but it is locked"
msgstr "একটি অ্যাপ্লিকেশন, %s ব্যবহার করতে ইচ্ছুক, কিন্তু বর্তমানে এটি লক করা আছে"

#: ../daemon/pkcs11/gkr-pkcs11-auth.c:147
msgid "Automatically unlock this private key when I log in."
msgstr "লগ-ইন করার সময় স্বয়ংক্রিয়রূপে এই গোপনীয়-কি আন-লক করা হবে।"

#: ../daemon/pkcs11/gkr-pkcs11-auth.c:149
msgid "Automatically unlock this certificate when I log in."
msgstr "লগ-ইন করার সময় স্বয়ংক্রিয়রূপে এই সার্টিফিকেট আন-লক করা হবে।"

#: ../daemon/pkcs11/gkr-pkcs11-auth.c:151
msgid "Automatically unlock this public key when I log in."
msgstr "লগ-ইন করার সময় স্বয়ংক্রিয়রূপে এই সার্বজনীন-কি আন-লক করা হবে।"

#: ../daemon/pkcs11/gkr-pkcs11-auth.c:153
msgid "Automatically unlock this when I log in"
msgstr "লগ-ইন করার সময় স্বয়ংক্রিয়রূপে এটি আন-লক করা হবে।"

#: ../daemon/pkcs11/gkr-pkcs11-auth.c:394
msgid "Unlock certificate/key storage"
msgstr "সার্টিফিকেট/কি সংগ্রহস্থল আন-লক করুন"

#: ../daemon/pkcs11/gkr-pkcs11-auth.c:395
msgid "Enter password to unlock the certificate/key storage"
msgstr "সার্টিফিকেট/কি সংগ্রহস্থল আন-লক করার জন্য পাসওয়ার্ড লিখুন"

#. TRANSLATORS: The storage is locked, and needs unlocking before the application can use it.
#: ../daemon/pkcs11/gkr-pkcs11-auth.c:398
#, c-format
msgid ""
"An application wants access to the certificate/key storage '%s', but it is "
"locked"
msgstr ""
"একটি অ্যাপ্লিকেশন, %s সার্টিফিকেট/কি সংগ্রহস্থল ব্যবহার করতে ইচ্ছুক, কিন্তু বর্তমানে "
"এটি লক করা আছে"

#: ../daemon/pkcs11/gkr-pkcs11-auth.c:403
#: ../daemon/pkcs11/gkr-pkcs11-auth.c:554
msgid "Automatically unlock secure storage when I log in."
msgstr "লগ-ইন করার সময় স্বয়ংক্রিয়রূপে নিরাপদ সংগ্রস্থল আন-লক করা হবে।"

#: ../daemon/pkcs11/gkr-pkcs11-auth.c:546
msgid "New Password Required"
msgstr "নতুন পাসওয়ার্ড আবশ্যক"

#: ../daemon/pkcs11/gkr-pkcs11-auth.c:547
msgid "New password required for secure storage"
msgstr "সংগ্রহস্থল নিরাপদ রাখতে পাসওয়ার্ড লেখা আবশ্যক"

#: ../daemon/pkcs11/gkr-pkcs11-auth.c:549
#, c-format
msgid ""
"In order to prepare '%s' for storage of certificates or keys, a password is "
"required"
msgstr "সার্টিফিকেট ও কি সংগ্রহের জন্য '%s' প্রস্তুত করার উদ্দেশ্যে একটি পাসওয়ার্ড লেখা আবশ্যক"

#: ../daemon/ui/gkr-ask-tool.c:230
msgid ""
"<b><big>Could not grab your mouse.</big></b>\n"
"\n"
"A malicious client may be eavesdropping on your session or you may have just "
"clicked a menu or some application just decided to get focus.\n"
"\n"
"Try again."
msgstr ""
"<b><big>মাউসের উপর নিয়ন্ত্রণ করা সম্ভব হয়নি।</big></b>\n"
"\n"
"কোনো ক্ষতিকারী ক্লায়েন্ট সম্ভবত আপনার সেশান বিনা অধিকারে নিরীক্ষণ করছে অথবা সম্ভবত "
"আপনি কোনো মেনু ক্লিক করেছেন অথবা কোনো অ্যাপ্লিকেশন নিজের উপর আকর্ষণ সৃষ্টি করেছে।\n"
"\n"
"পুনরায় চেষ্টা করুন।"

#: ../daemon/ui/gkr-ask-tool.c:239
msgid ""
"<b><big>Could not grab your keyboard.</big></b>\n"
"\n"
"A malicious client may be eavesdropping on your session or you may have just "
"clicked a menu or some application just decided to get focus.\n"
"\n"
"Try again."
msgstr ""
"<b><big>কি-বোর্ডের উপর নিয়ন্ত্রণ করা সম্ভব হয়নি।</big></b>\n"
"\n"
"কোনো ক্ষতিকারী ক্লায়েন্ট সম্ভবত আপনার সেশান বিনা অধিকারে নিরীক্ষণ করছে অথবা সম্ভবত "
"আপনি কোনো মেনু ক্লিক করেছেন অথবা কোনো অ্যাপ্লিকেশন নিজের উপর আকর্ষণ সৃষ্টি করেছে।\n"
"\n"
"পুনরায় চেষ্টা করুন।"

#: ../daemon/ui/gkr-ask-tool.c:276
msgid "Store passwords unencrypted?"
msgstr "এনক্রিপশন বিনা পাসওয়ার্ড সংরক্ষণ করা হবে কি?"

#: ../daemon/ui/gkr-ask-tool.c:277
msgid ""
"By choosing to use a blank password, your stored passwords will not be "
"safely encrypted. They will be accessible by anyone with access to your "
"files."
msgstr ""
"ফাঁকা পাসওয়ার্ড নির্বাচনের ফলে, আপনার সংরক্ষিত পাসওয়ার্ডগুলি নিরাপদভাবে এনক্রিপ্ট "
"করা সম্ভব হবে না। আপনার ফাইলগুলি পড়তে অনুমোদিত যে কোনো ব্যবহারকারী দ্বারা এইগুলি "
"প্রয়োগ করা সম্ভব হবে।"

#: ../daemon/ui/gkr-ask-tool.c:284
msgid "Use Unsafe Storage"
msgstr "অনিরাপদ সংগ্রহস্থল ব্যবহার করা হবে"

#: ../daemon/ui/gkr-ask-tool.c:512
msgid "_Location:"
msgstr "অবস্থান: (_L)"

#: ../daemon/ui/gkr-ask-tool.c:525
msgid "_Old password:"
msgstr "পুরোনো পাসওয়ার্ড:(_O)"

#: ../daemon/ui/gkr-ask-tool.c:545
msgid "_Password:"
msgstr "পাসওয়ার্ড:(_P)"

#: ../daemon/ui/gkr-ask-tool.c:567
msgid "_Confirm password:"
msgstr "পাসওয়ার্ড নিশ্চিত করুন:(_C)"

#: ../daemon/ui/gkr-ask-tool.c:587
msgid "New password strength"
msgstr "নতুন পাসওয়ার্ডের দৃঢ়তা"

#: ../daemon/ui/gkr-ask-tool.c:645
msgid "Passwords do not match."
msgstr "পাসওয়ার্ডে গরমিল।"

#: ../daemon/ui/gkr-ask-tool.c:661
msgid "Password cannot be blank"
msgstr "পাসওয়ার্ড ফাঁকা রাখা যাবে না"

#: ../daemon/ui/gkr-ask-tool.c:712
msgid "_Deny"
msgstr "প্রত্যাখ্যান করুন (_D)"

#: ../daemon/ui/gkr-ask-tool.c:724
msgid "C_reate"
msgstr "নির্মাণ করুন (_r)"

#: ../daemon/ui/gkr-ask-tool.c:728
msgid "C_hange"
msgstr "পরিবর্তন করুন (_h)"

#: ../daemon/ui/gkr-ask-tool.c:732
msgid "Allow _Once"
msgstr "একবার ব্যবহারের অনুমতি প্রদান করা হবে (_O)"

#: ../daemon/ui/gkr-ask-tool.c:736
msgid "_Always Allow"
msgstr "সর্বদা ব্যবহারের অনুমতি প্রদান করা হবে (_A)"

<<<<<<< HEAD
=======
#: ../daemon/util/gkr-location.c:234
#, c-format
msgid "Removable Disk: %s"
msgstr "অপসারণযোগ্য ডিস্ক: %s"

#: ../daemon/util/gkr-location.c:236
msgid "Removable Disk"
msgstr "অপসারণযোগ্য ডিস্ক"

#: ../daemon/util/gkr-location.c:327 ../daemon/util/gkr-location.c:339
msgid "Home"
msgstr "ব্যক্তিগত ফোল্ডার"

#: ../daemon/util/gkr-location.c:882 ../daemon/util/gkr-location.c:906
msgid "The disk or drive this file is located on is not present"
msgstr "ফাইল ধারণকারী ডিস্ক অথবা ড্রাইভ উপস্থিত নয়"

#: ../daemon/util/gkr-location.c:914
#, c-format
msgid "Couldn't create directory: %s"
msgstr "চিহ্নির ডিরেক্টরি নির্মাণ করা যায়নি: %s"

#: ../daemon/util/gkr-location.c:948
#, c-format
msgid "Couldn't delete the file: %s"
msgstr "চিহ্নিত ফাইল মুছে ফেলা যায়নি: %s"

>>>>>>> 0fa6f05c
#: ../egg/egg-oid.c:41
msgid "Domain Component"
msgstr "ডোমেইনের অংশবিশেষ"

#: ../egg/egg-oid.c:43
msgid "User ID"
msgstr "ব্যবহারকারীর ID"

#: ../egg/egg-oid.c:46
msgid "Email"
msgstr "ই-মেইল"

#: ../egg/egg-oid.c:54
msgid "Date of Birth"
msgstr "জন্মদিন"

#: ../egg/egg-oid.c:56
msgid "Place of Birth"
msgstr "জন্মস্থান"

#: ../egg/egg-oid.c:58
msgid "Gender"
msgstr "স্ত্রী/পুরুষ"

#: ../egg/egg-oid.c:60
msgid "Country of Citizenship"
msgstr "নাগরিকত্ব"

#: ../egg/egg-oid.c:62
msgid "Country of Residence"
msgstr "বসবাসের দেশ"

#: ../egg/egg-oid.c:65
msgid "Common Name"
msgstr "নাম"

#: ../egg/egg-oid.c:67
msgid "Surname"
msgstr "পদবি"

#: ../egg/egg-oid.c:69 ../gcr/gcr-certificate-basics-widget.ui.h:18
#: ../gcr/gcr-certificate-details-widget.c:322
msgid "Serial Number"
msgstr "ক্রমিক সংখ্যা"

#: ../egg/egg-oid.c:71
msgid "Country"
msgstr "দেশ"

#: ../egg/egg-oid.c:73
msgid "Locality"
msgstr "অঞ্চল"

#: ../egg/egg-oid.c:75
msgid "State"
msgstr "প্রদেশ"

#: ../egg/egg-oid.c:77
msgid "Street"
msgstr "রাস্তা"

#: ../egg/egg-oid.c:79
msgid "Organization"
msgstr "প্রতিষ্ঠান"

#: ../egg/egg-oid.c:81
msgid "Organizational Unit"
msgstr "প্রাতিষ্ঠানিক বিভাগ"

#: ../egg/egg-oid.c:83
msgid "Title"
msgstr "পদ"

#: ../egg/egg-oid.c:85
msgid "Telephone Number"
msgstr "দূরভাষ"

#: ../egg/egg-oid.c:87
msgid "Given Name"
msgstr "প্রদত্ত নাম"

#: ../egg/egg-oid.c:89
msgid "Initials"
msgstr "অদ্যাক্ষর"

#: ../egg/egg-oid.c:91
msgid "Generation Qualifier"
msgstr "জেনারেশন কোয়ালিফায়ার"

#: ../egg/egg-oid.c:93
msgid "DN Qualifier"
msgstr "DN কোয়ালিফায়ার"

#: ../egg/egg-oid.c:95
msgid "Pseudonym"
msgstr "ছদ্মনাম"

#: ../egg/egg-oid.c:98
msgid "RSA"
msgstr "RSA"

#: ../egg/egg-oid.c:100
msgid "MD2 with RSA"
msgstr "RSA সহ MD2"

#: ../egg/egg-oid.c:102
msgid "MD5 with RSA"
msgstr "RSA সহ MD5"

#: ../egg/egg-oid.c:104
msgid "SHA1 with RSA"
msgstr "RSA সহ SHA1"

#: ../egg/egg-oid.c:107
msgid "DSA"
msgstr "DSA"

#: ../egg/egg-oid.c:109
msgid "SHA1 with DSA"
msgstr "DSA সহ SHA1"

#: ../gcr/gcr-certificate-basics-widget.c:59
msgid "<i>Not Part of Certificate</i>"
msgstr "<i>সার্টিফিকেটের অংশ নয়</i>"

#: ../gcr/gcr-certificate-basics-widget.c:80
msgid "<i>unknown</i>"
msgstr "<i>অজানা</i>"

#: ../gcr/gcr-certificate-basics-widget.ui.h:1
msgid "<Not Part of Certificate>"
msgstr "<সার্টিফিকেটের অংশ নয়>"

#: ../gcr/gcr-certificate-basics-widget.ui.h:2
msgid "<b>Fingerprints</b>"
msgstr "<b>ফিংগারপ্রিন্ট</b>"

#: ../gcr/gcr-certificate-basics-widget.ui.h:3
msgid "<b>Issued By</b>"
msgstr "<b>জারি করেছেন</b>"

#: ../gcr/gcr-certificate-basics-widget.ui.h:4
msgid "<b>Issued To</b>"
msgstr "<b>চিহ্নিত প্রাপকের জন্য জারি করা হয়েছে</b>"

#: ../gcr/gcr-certificate-basics-widget.ui.h:5
msgid "<b>This certificate has been verified for the following uses:</b>"
msgstr "<b>নিম্নলিখিত কাজের জন্য এই সার্টিফিকেট পরীক্ষিত হয়েছে:</b>"

#: ../gcr/gcr-certificate-basics-widget.ui.h:6
msgid "<b>Validity</b>"
msgstr "<b>বৈধতা</b>"

#: ../gcr/gcr-certificate-basics-widget.ui.h:7
msgid "Common Name (CN)"
msgstr "সাধারণ নাম (CN)"

#: ../gcr/gcr-certificate-basics-widget.ui.h:8
msgid "Email Recipient Certificate"
msgstr "ই-মেইল প্রাপ্তির সার্টিফিকেট"

#: ../gcr/gcr-certificate-basics-widget.ui.h:9
msgid "Email Signer Certificate"
msgstr "ই-মেইল স্বাক্ষরের সার্টিফিকেট"

#: ../gcr/gcr-certificate-basics-widget.ui.h:10
msgid "Expires On"
msgstr "মেয়াদপূর্তী"

#: ../gcr/gcr-certificate-basics-widget.ui.h:11
msgid "Issued On"
msgstr "জারির তারিখ"

#: ../gcr/gcr-certificate-basics-widget.ui.h:12
msgid "MD5 Fingerprint"
msgstr "MD5 ফিংগারপ্রিন্ট"

#: ../gcr/gcr-certificate-basics-widget.ui.h:13
msgid "Organization (O)"
msgstr "প্রতিষ্ঠান (O)"

#: ../gcr/gcr-certificate-basics-widget.ui.h:14
msgid "Organizational Unit (OU)"
msgstr "প্রাতিষ্ঠানিক বিভাগ (OU)"

#: ../gcr/gcr-certificate-basics-widget.ui.h:15
msgid "SHA1 Fingerprint"
msgstr "SHA1 ফিংগারপ্রিন্ট"

#: ../gcr/gcr-certificate-basics-widget.ui.h:16
msgid "SSL Client Certificate"
msgstr "SSL ক্লায়েন্ট সার্টিফিকেট"

#: ../gcr/gcr-certificate-basics-widget.ui.h:17
msgid "SSL Server Certificate"
msgstr "SSL সার্ভার সার্টিফিকেট"

#: ../gcr/gcr-certificate-details-widget.c:207
msgid "Extension"
msgstr "প্রসারণ"

#: ../gcr/gcr-certificate-details-widget.c:212
msgid "Identifier"
msgstr "সনাক্তকারী"

#: ../gcr/gcr-certificate-details-widget.c:222
msgid "Value"
msgstr "মান"

#: ../gcr/gcr-certificate-details-widget.c:229
msgid "Critical"
msgstr "গুরুতর"

#: ../gcr/gcr-certificate-details-widget.c:229
msgid "Yes"
msgstr "হ্যাঁ"

#: ../gcr/gcr-certificate-details-widget.c:229
msgid "No"
msgstr "না"

#. The subject
#: ../gcr/gcr-certificate-details-widget.c:303
msgid "Subject Name"
msgstr "প্রসঙ্গের নাম"

#. The Issuer
#: ../gcr/gcr-certificate-details-widget.c:307
msgid "Issuer Name"
msgstr "নির্মাণকারী নাম"

#. The Issued Parameters
#: ../gcr/gcr-certificate-details-widget.c:311
msgid "Issued Certificate"
msgstr "জারি করা সার্টিফিকেট"

#: ../gcr/gcr-certificate-details-widget.c:316
msgid "Version"
msgstr "সংস্করণ"

#: ../gcr/gcr-certificate-details-widget.c:329
msgid "Not Valid Before"
msgstr "চিহ্নিত সময়ের পূর্বে বৈধ নয়"

#: ../gcr/gcr-certificate-details-widget.c:334
msgid "Not Valid After"
msgstr "চিহ্নিত সময়ের পরে বৈধ নয়"

#. Signature
#: ../gcr/gcr-certificate-details-widget.c:339
#: ../gcr/gcr-certificate-details-widget.c:355
msgid "Signature"
msgstr "স্বাক্ষর"

#: ../gcr/gcr-certificate-details-widget.c:343
msgid "Signature Algorithm"
msgstr "স্বাক্ষরের অ্যালগোরিদম"

#: ../gcr/gcr-certificate-details-widget.c:348
msgid "Signature Parameters"
msgstr "স্বাক্ষরের পরামিতি"

#. Public Key Info
#: ../gcr/gcr-certificate-details-widget.c:359
msgid "Public Key Info"
msgstr "সার্বজনীন কি সংক্রান্ত তথ্য"

#: ../gcr/gcr-certificate-details-widget.c:363
msgid "Key Algorithm"
msgstr "কি-র অ্যালগোরিদম"

#: ../gcr/gcr-certificate-details-widget.c:368
msgid "Key Parameters"
msgstr "কি-র পরামিতি"

#: ../gcr/gcr-certificate-details-widget.c:375
msgid "Key Size"
msgstr "কি-র মাপ"

#: ../gcr/gcr-certificate-details-widget.c:382 ../gcr/gcr-parser.c:202
msgid "Public Key"
msgstr "সার্বজনীন কি"

#. Fingerprints
#: ../gcr/gcr-certificate-details-widget.c:386
msgid "Fingerprints"
msgstr "ফিংগারপ্রিন্ট"

#: ../gcr/gcr-import-dialog.ui.h:1
msgid "<span size='large' weight='bold'>Import Certificates and Keys</span>"
msgstr "<span size='large' weight='bold'>সার্টিফিকেট ও কি ইম্পোর্ট করুন</span>"

#: ../gcr/gcr-import-dialog.ui.h:2
msgid "Import Into:"
msgstr "চিহ্নিত স্থানে ইম্পোর্ট করুন:"

#: ../gcr/gcr-import-dialog.ui.h:3
msgid "Password:"
msgstr "পাসওয়ার্ড:"

#: ../gcr/gcr-importer.c:163 ../gcr/gcr-parser.c:1573 ../gp11/gp11-misc.c:98
msgid "The operation was cancelled"
msgstr "কর্ম বাতিল করা হয়েছে"

#: ../gcr/gcr-importer.c:255
#, c-format
msgid "No location available to import to"
msgstr "ইম্পোর্ট করার উদ্দেশ্যে কোনো স্থান চিহ্নিত হয়নি"

#: ../gcr/gcr-importer.c:404
msgid "Import Certificates/Keys"
msgstr "সার্টিফিকেট/কি ইম্পোর্ট করুন"

#: ../gcr/gcr-importer.c:411
msgid "Choose a location to store the imported certificates/keys."
msgstr "ইম্পোর্ট করা সার্টিফিকেট/কি সংরক্ষণের জন্য একটি স্থান নির্বাচন করুন।"

#. TRANSLATORS: The key is locked.
#: ../gcr/gcr-importer.c:449
msgid "In order to import the private key, it must be unlocked"
msgstr "গোপনীয় কি ইম্পোর্ট করতে হলে তা আন-লক করা আবশ্যক"

#. TRANSLATORS: The certificate is locked.
#: ../gcr/gcr-importer.c:452
msgid "In order to import the certificate, it must be unlocked"
msgstr "সার্টিফিকেট ইম্পোর্ট করতে হলে তা আন-লক করা আবশ্যক"

#. TRANSLATORS: The data is locked.
#: ../gcr/gcr-importer.c:455
msgid "In order to import the data, it must be unlocked"
msgstr "তথ্য ইম্পোর্ট করতে হলে তা আন-লক করা আবশ্যক"

#. TRANSLATORS: The key is locked.
#: ../gcr/gcr-importer.c:460
#, c-format
msgid "In order to import the private key '%s', it must be unlocked"
msgstr "'%s' গোপনীয় কি ইম্পোর্ট করতে হলে তা আন-লক করা আবশ্যক"

#. TRANSLATORS: The certificate is locked.
#: ../gcr/gcr-importer.c:463
#, c-format
msgid "In order to import the certificate '%s', it must be unlocked"
msgstr "'%s' সার্টিফিকেট ইম্পোর্ট করতে হলে তা আন-লক করা আবশ্যক"

#. TRANSLATORS: The object '%s' is locked.
#: ../gcr/gcr-importer.c:466
#, c-format
msgid "In order to import '%s', it must be unlocked"
msgstr "'%s' ইম্পোর্ট করতে হলে তা আন-লক করা আবশ্যক"

#: ../gcr/gcr-parser.c:196
msgid "Private Key"
msgstr "গোপনীয় কি"

#: ../gcr/gcr-parser.c:199
msgid "Certificate"
msgstr "সার্টিফিকেট"

#: ../gcr/gcr-parser.c:1576
msgid "Unrecognized or unsupported data."
msgstr "অপরিচিত অথবা অসমর্থিত তথ্য।"

#: ../gcr/gcr-parser.c:1579
msgid "Could not parse invalid or corrupted data."
msgstr "অবৈধ অথবা ক্ষতিগ্রস্ত তথ্য পার্স করতে ব্যর্থ।"

#: ../gcr/gcr-parser.c:1582
msgid "The data is locked"
msgstr "তথ্য লক করা রয়েছে"

#: ../gp11/gp11-misc.c:101
msgid "Insufficient memory available"
msgstr "পর্যাপ্ত মেমরি উপলব্ধ নেই"

#: ../gp11/gp11-misc.c:103
msgid "The specified slot ID is not valid"
msgstr "চিহ্নিত স্লট ID বৈধ নয়"

#: ../gp11/gp11-misc.c:105
msgid "Internal error"
msgstr "অভ্যন্তরীণ ত্রুটি"

#: ../gp11/gp11-misc.c:107
msgid "The operation failed"
msgstr "কর্ম ব্যর্থ"

#: ../gp11/gp11-misc.c:109
msgid "Invalid arguments"
msgstr "অবৈধ আর্গুমেন্ট"

#: ../gp11/gp11-misc.c:111
msgid "The module cannot create needed threads"
msgstr "আবশ্যক থ্রেডগুলি মডিউল দ্বারা নির্মাণ করা সম্ভব নয়"

#: ../gp11/gp11-misc.c:113
msgid "The module cannot lock data properly"
msgstr "চিহ্নিত মডিউল দ্বারা সঠিকভাবে তথ্য লক করা সম্ভব নয়"

#: ../gp11/gp11-misc.c:115
msgid "The field is read-only"
msgstr "এই ক্ষেত্রটি শুধুমাত্র পাঠ-যোগ্য"

#: ../gp11/gp11-misc.c:117
msgid "The field is sensitive and cannot be revealed"
msgstr "এই ক্ষেত্রে সংবেদনশীল তথ্য উপস্থিত রয়েছে এবং প্রকাশ করা যাবে না"

#: ../gp11/gp11-misc.c:119
msgid "The field is invalid or does not exist"
msgstr "এই ক্ষেত্রটি বৈধ নয় অথবা অনুপস্থিত"

#: ../gp11/gp11-misc.c:121
msgid "Invalid value for field"
msgstr "ক্ষেত্রের মান বৈধ নয়"

#: ../gp11/gp11-misc.c:123
msgid "The data is not valid or unrecognized"
msgstr "তথ্য বৈধ নয় অথবা পরিচিত নয়"

#: ../gp11/gp11-misc.c:125
msgid "The data is too long"
msgstr "তথ্য অত্যাধিক লম্বা"

#: ../gp11/gp11-misc.c:127
msgid "An error occurred on the device"
msgstr "ডিভাইসের মধ্যে একটি ত্রুটি দেখা দিয়েছে"

#: ../gp11/gp11-misc.c:129
msgid "Insufficient memory available on device"
msgstr "ডিভাইসের মধ্যে পর্যাপ্ত মেমরি উপস্থিত নেই"

#: ../gp11/gp11-misc.c:131
msgid "The device was removed or unplugged"
msgstr "ডিভাইসটি সরিয়ে ফেলা হয়েছে অথবা বিচ্ছিন্ন করা হয়েছে"

#: ../gp11/gp11-misc.c:133
msgid "The encrypted data is not valid or unrecognized"
msgstr "এনক্রিপ্ট করা তথ্য বৈধ নয় অথবা পরিচিত নয়"

#: ../gp11/gp11-misc.c:135
msgid "The encrypted data is too long"
msgstr "এনক্রিপ্ট করা তথ্য অত্যাধিক লম্বা"

#: ../gp11/gp11-misc.c:137
msgid "This operation is not supported"
msgstr "এই কর্ম সমর্থিত নয়"

#: ../gp11/gp11-misc.c:139
msgid "The key is missing or invalid"
msgstr "কি অনুপস্থিত অথবা বৈধ নয়"

#: ../gp11/gp11-misc.c:141
msgid "The key is the wrong size"
msgstr "কি-র মাপ সঠিক নয়"

#: ../gp11/gp11-misc.c:143
msgid "The key is of the wrong type"
msgstr "কি-র ধরন সঠিক নয়"

#: ../gp11/gp11-misc.c:145
msgid "No key is needed"
msgstr "কোনো কি-র প্রয়োজন নেই"

#: ../gp11/gp11-misc.c:147
msgid "The key is different than before"
msgstr "কি-টি পূর্ববর্তী অবস্থা থেকে পরিবর্তিত হয়েছে"

#: ../gp11/gp11-misc.c:149
msgid "A key is needed"
msgstr "একটি কি আবশ্যক"

#: ../gp11/gp11-misc.c:151
msgid "Cannot include the key in digest"
msgstr "ডাইজেস্টের মধ্যে কি অন্তর্ভুক্ত করা যাবে না"

#: ../gp11/gp11-misc.c:153
msgid "This operation cannot be done with this key"
msgstr "এই কি সহযোগে এই কর্ম করা সম্ভব নয়"

#: ../gp11/gp11-misc.c:155
msgid "The key cannot be wrapped"
msgstr "কি-রি র্‌যাপ করা সম্ভব নয়"

#: ../gp11/gp11-misc.c:157
msgid "Cannot export this key"
msgstr "চিহ্নিত কি এক্সপোর্ট করা সম্ভব নয়"

#: ../gp11/gp11-misc.c:159
msgid "The crypto mechanism is invalid or unrecognized"
msgstr "ক্রিপ্টো ব্যবস্থা বৈধ নয় অথবা অপরিচিত"

#: ../gp11/gp11-misc.c:161
msgid "The crypto mechanism has an invalid argument"
msgstr "ক্রিপ্টো ব্যবস্থার ক্ষেত্রে অবৈধ আর্গুমেন্ট উপস্থিত"

#: ../gp11/gp11-misc.c:163
msgid "The object is missing or invalid"
msgstr "সামগ্রী অনুপস্থিত অথবা বৈধ নয়"

#: ../gp11/gp11-misc.c:165
msgid "Another operation is already taking place"
msgstr "একটি পৃথক কর্ম বর্তমানে চলছে"

#: ../gp11/gp11-misc.c:167
msgid "No operation is taking place"
msgstr "কোনো কর্ম বর্তমানে সঞ্চালিত হচ্ছে না"

#: ../gp11/gp11-misc.c:169
msgid "The password or PIN is incorrect"
msgstr "পাসওয়ার্ড অথবা PIN সঠিক নয়"

#: ../gp11/gp11-misc.c:171
msgid "The password or PIN is invalid"
msgstr "পাসওয়ার্ড অথবা PIN বৈধ নয়"

#: ../gp11/gp11-misc.c:173
msgid "The password or PIN is of an invalid length"
msgstr "পাসওয়ার্ড অথবা PIN-র দৈর্ঘ্য সঠিক নয়"

#: ../gp11/gp11-misc.c:175
msgid "The password or PIN has expired"
msgstr "পাসওয়ার্ড অথবা PIN-র মেয়াদ পূর্ণ হয়েছে"

#: ../gp11/gp11-misc.c:177
msgid "The password or PIN is locked"
msgstr "পাসওয়ার্ড অথবা PIN লক করা আছে"

#: ../gp11/gp11-misc.c:179
msgid "The session is closed"
msgstr "সেশান বন্ধ হয়ে গেছে"

#: ../gp11/gp11-misc.c:181
msgid "Too many sessions are active"
msgstr "অত্যাধিক সংখ্যক সেশান সক্রিয় রয়েছে"

#: ../gp11/gp11-misc.c:183
msgid "The session is invalid"
msgstr "এই সেশানটি বৈধ নয়"

#: ../gp11/gp11-misc.c:185
msgid "The session is read-only"
msgstr "এই সেশানটি শুধুমাত্র পাঠ-যোগ্য"

#: ../gp11/gp11-misc.c:187
msgid "An open session exists"
msgstr "একটি সেশান বর্তমানে খোলা রয়েছে"

#: ../gp11/gp11-misc.c:189
msgid "A read-only session exists"
msgstr "শুধুমাত্র পাঠযোগ্য একটি সেশান বর্তমানে চলছে"

#: ../gp11/gp11-misc.c:191
msgid "An administrator session exists"
msgstr "অ্যাডমিনিস্ট্রেটরের একটি সেশান বর্তমানে চলছে"

#: ../gp11/gp11-misc.c:193
msgid "The signature is bad or corrupted"
msgstr "স্বাক্ষর সঠিক নয় অথবা ক্ষতিগ্রস্ত"

#: ../gp11/gp11-misc.c:195
msgid "The signature is unrecognized or corrupted"
msgstr "স্বাক্ষর পরিচিত নয় অথবা ক্ষতিগ্রস্ত"

#: ../gp11/gp11-misc.c:197
msgid "Certain required fields are missing"
msgstr "কয়েকটি আবশ্যক ক্ষেত্রের মান অনুপস্থিত"

#: ../gp11/gp11-misc.c:199
msgid "Certain fields have invalid values"
msgstr "কয়েকটি ক্ষেত্রের মান বৈধ নয়"

#: ../gp11/gp11-misc.c:201
msgid "The device is not present or unplugged"
msgstr "ডিভাইস উপস্থিত নেই অথবা বিচ্ছিন্ন করা হয়েছে"

#: ../gp11/gp11-misc.c:203
msgid "The device is invalid or unrecognizable"
msgstr "ডিভাইসটি বৈধ নয় অথবা পরিচিত নয়"

#: ../gp11/gp11-misc.c:205
msgid "The device is write protected"
msgstr "ডিভাইসটি লেখার জন্য অনুমোদিত নয়"

#: ../gp11/gp11-misc.c:207
msgid "Cannot import because the key is invalid"
msgstr "অবৈধ হওয়ার ফলে কি ইম্পোর্ট করা যাবে না"

#: ../gp11/gp11-misc.c:209
msgid "Cannot import because the key is of the wrong size"
msgstr "ভুল মাপের হওয়ার ফলে কি ইম্পোর্ট করা যাবে না"

#: ../gp11/gp11-misc.c:211
msgid "Cannot import because the key is of the wrong type"
msgstr "ভুল ধরনের হওয়ার ফলে কি ইম্পোর্ট করা যাবে না"

#: ../gp11/gp11-misc.c:213
msgid "You are already logged in"
msgstr "আপনি লগ-ইন করা অবস্থায় রয়েছে"

#: ../gp11/gp11-misc.c:215
msgid "No user has logged in"
msgstr "কোনো ব্যবহারকারী লগ-ইন করেননি"

#: ../gp11/gp11-misc.c:217
msgid "The user's password or PIN is not set"
msgstr "ব্যবহারকারীর পাসওয়ার্ড অথবা PIN নির্ধারিত হয়নি"

#: ../gp11/gp11-misc.c:219
msgid "The user is of an invalid type"
msgstr "ব্যবহারকারীর প্রকৃতি বৈধ নয়"

#: ../gp11/gp11-misc.c:221
msgid "Another user is already logged in"
msgstr "পৃথক এক ব্যবহারকারী পূর্বে লগ-ইন করেছেন"

#: ../gp11/gp11-misc.c:223
msgid "Too many users of different types logged in"
msgstr "বিভিন্ন ধরনের অত্যাধিক সংখ্যক ব্যবহারকারী লগ-ইন করেছেন"

#: ../gp11/gp11-misc.c:225
msgid "Cannot import an invalid key"
msgstr "একটি অবৈধ-কি ইম্পোর্ট করা যাবে না"

#: ../gp11/gp11-misc.c:227
msgid "Cannot import a key of the wrong size"
msgstr "ভুল মাপের কি ইম্পোর্ট করা যাবে না"

#: ../gp11/gp11-misc.c:229
msgid "Cannot export because the key is invalid"
msgstr "কি অবৈধ হওয়ার ফলে কি এক্সপোর্ট করা যাবে না"

#: ../gp11/gp11-misc.c:231
msgid "Cannot export because the key is of the wrong size"
msgstr "ভুল মাপের হওয়ার ফলে কি এক্সপোর্ট করা যাবে না"

#: ../gp11/gp11-misc.c:233
msgid "Cannot export because the key is of the wrong type"
msgstr "ভুল ধরনের হওয়ার ফলে কি এক্সপোর্ট করা যাবে না"

#: ../gp11/gp11-misc.c:235
msgid "Unable to initialize the random number generator"
msgstr "র্‌যান্ডম সংখ্যা নির্মাণ ব্যবস্থা আরম্ভ করতে ব্যর্থ"

#: ../gp11/gp11-misc.c:237
msgid "No random number generator available"
msgstr "র্‌যান্ডম সংখ্যা নির্মাণের কোনো ব্যবস্থা উপলব্ধ নেই"

#: ../gp11/gp11-misc.c:239
msgid "The crypto mechanism has an invalid parameter"
msgstr "ক্রিপ্টো ব্যবস্থার ক্ষেত্রে উপলব্ধ একটি পরামিতি বৈধ নয়"

#: ../gp11/gp11-misc.c:241
msgid "Not enough space to store the result"
msgstr "ফলাফল সংরক্ষণের জন্য পর্যাপ্ত স্থাপ অনুপস্থিত"

#: ../gp11/gp11-misc.c:243
msgid "The saved state is invalid"
msgstr "সংরক্ষিত অবস্থা বৈধ নয়"

#: ../gp11/gp11-misc.c:245
msgid "The information is sensitive and cannot be revealed"
msgstr "তথ্যটি সংবেদনশীল ও প্রকাশ করা সম্ভব নয়"

#: ../gp11/gp11-misc.c:247
msgid "The state cannot be saved"
msgstr "অবস্থা সংরক্ষণ করা যাবে না"

#: ../gp11/gp11-misc.c:249
msgid "The module has not been initialized"
msgstr "মডিউল আরম্ভ করা হয়নি"

#: ../gp11/gp11-misc.c:251
msgid "The module has already been initialized"
msgstr "চিহ্নিত মডিউল পূর্বে আরম্ভ করা হয়েছে"

#: ../gp11/gp11-misc.c:253
msgid "Cannot lock data"
msgstr "তথ্য লক করা যাবে না"

#: ../gp11/gp11-misc.c:255
msgid "The data cannot be locked"
msgstr "তথ্য লক করা যাবে না"

#: ../gp11/gp11-misc.c:257
msgid "The signature request was rejected by the user"
msgstr "স্বাক্ষরের অনুরোধ ব্যবহারকারী দ্বারা প্রত্যাখ্যান করা হয়েছে"

#: ../gp11/gp11-misc.c:261
msgid "Unknown error"
msgstr "অজানা ত্রুটি"

#: ../library/gnome-keyring-utils.c:168
msgid "Access Denied"
msgstr "প্রবেশাধিকার প্রত্যাখ্যাত"

#: ../library/gnome-keyring-utils.c:170
msgid "The gnome-keyring-daemon application is not running."
msgstr "gnome-keyring-daemon অ্যাপ্লিকেশন বর্তমানে চলছে না।"

#: ../library/gnome-keyring-utils.c:172
msgid "Error communicating with gnome-keyring-daemon"
msgstr "gnome-keyring-daemon-র সাথে যোগাযোগ করতে সমস্যা"

#: ../library/gnome-keyring-utils.c:174
msgid "A keyring with that name already exists"
msgstr "এই নামের একটি কি-রং বর্তমানে উপস্থিত রয়েছে"

#: ../library/gnome-keyring-utils.c:176
msgid "Programmer error: The application sent invalid data."
msgstr "প্রোগ্রামার ত্রুটি: অ্যাপ্লিকেশন দ্বারা অবৈধ তথ্য প্রেরিত হয়েছে।"

#: ../library/gnome-keyring-utils.c:178
msgid "No matching results"
msgstr "কোনো মিল পাওয়া যায়নি"

#: ../library/gnome-keyring-utils.c:180
msgid "A keyring with that name does not exist."
msgstr "এই নামের কি-রং বর্তমানে উপস্থিত নেই।"

#: ../library/gnome-keyring-utils.c:187
msgid "The keyring has already been unlocked."
msgstr "কি-রিং পূর্বে আন-লক করা হয়েছে।"

#: ../pkcs11/gck/gck-certificate.c:716
msgid "Unnamed Certificate"
msgstr "নামবিহীন সার্টিফিকেট"

#: ../pkcs11/ssh-store/gck-ssh-private-key.c:328
msgid "Couldn't parse public SSH key"
msgstr "সার্বজনীন SSH-কি পার্স করতে ব্যর্থ"
<|MERGE_RESOLUTION|>--- conflicted
+++ resolved
@@ -7,17 +7,10 @@
 # Runa Bhattacharjee <runab@redhat.com>, 2008, 2009.
 msgid ""
 msgstr ""
-<<<<<<< HEAD
-"Project-Id-Version: gnome-keyring.gnome-2-26\n"
-"Report-Msgid-Bugs-To: http://bugzilla.gnome.org/enter_bug.cgi?product=gnome-keyring&component=general\n"
-"POT-Creation-Date: 2009-04-17 14:34+0000\n"
-"PO-Revision-Date: 2009-06-15 15:01+0530\n"
-=======
 "Project-Id-Version: bn_IN\n"
 "Report-Msgid-Bugs-To: http://bugzilla.gnome.org/enter_bug.cgi?product=gnome-keyring&component=general\n"
 "POT-Creation-Date: 2009-08-26 19:44+0000\n"
 "PO-Revision-Date: 2009-08-28 12:33+0530\n"
->>>>>>> 0fa6f05c
 "Last-Translator: Runa Bhattacharjee <runab@redhat.com>\n"
 "Language-Team: Bengali INDIA <anubad@lists.ankur.org.in>\n"
 "MIME-Version: 1.0\n"
@@ -27,33 +20,6 @@
 "Plural-Forms: nplurals=2; plural=(n != 1);\n"
 "\n"
 
-#: ../common/gkr-location.c:321
-#, c-format
-msgid "Removable Disk: %s"
-msgstr "অপসারণযোগ্য ডিস্ক: %s"
-
-#: ../common/gkr-location.c:323
-msgid "Removable Disk"
-msgstr "অপসারণযোগ্য ডিস্ক"
-
-#: ../common/gkr-location.c:544 ../common/gkr-location.c:556
-msgid "Home"
-msgstr "ব্যক্তিগত ফোল্ডার"
-
-#: ../common/gkr-location.c:1105 ../common/gkr-location.c:1129
-msgid "The disk or drive this file is located on is not present"
-msgstr "ফাইল ধারণকারী ডিস্ক অথবা ড্রাইভ উপস্থিত নয়"
-
-#: ../common/gkr-location.c:1137
-#, c-format
-msgid "Couldn't create directory: %s"
-msgstr "চিহ্নির ডিরেক্টরি নির্মাণ করা যায়নি: %s"
-
-#: ../common/gkr-location.c:1171
-#, c-format
-msgid "Couldn't delete the file: %s"
-msgstr "চিহ্নিত ফাইল মুছে ফেলা যায়নি: %s"
-
 #. TRANSLATORS: Don't translate text in markup (ie: HTML or XML tags)
 #: ../daemon/gkr-daemon-ops.c:228
 #, c-format
@@ -398,30 +364,30 @@
 msgstr "GNOME Keyring ডেমন"
 
 #. And put together the ask request
-#: ../daemon/keyrings/gkr-keyring-login.c:98
+#: ../daemon/keyrings/gkr-keyring-login.c:99
 msgid "Unlock Login Keyring"
 msgstr "কি-রিং আনলক করুন"
 
-#: ../daemon/keyrings/gkr-keyring-login.c:98
+#: ../daemon/keyrings/gkr-keyring-login.c:99
 msgid "Enter login password to unlock keyring"
 msgstr "কি-রিং আন-লক করতে ব্যবহৃত পাসওয়ার্ড লিখুন"
 
-#: ../daemon/keyrings/gkr-keyring-login.c:100
+#: ../daemon/keyrings/gkr-keyring-login.c:101
 msgid ""
 "Your login keyring was not automatically unlocked when you logged into this "
 "computer."
 msgstr "এই কম্পিউটারে লগ-ইন করার সময়, আপনার লগ-ইন কি-রিং স্বয়ংক্রিয়ভাবে আন-লক করা হয়নি"
 
 #. And put together the ask request
-#: ../daemon/keyrings/gkr-keyring-login.c:124
+#: ../daemon/keyrings/gkr-keyring-login.c:125
 msgid "Create Login Keyring"
 msgstr "লগ-ইন কি-রিং তৈরি করুন"
 
-#: ../daemon/keyrings/gkr-keyring-login.c:124
+#: ../daemon/keyrings/gkr-keyring-login.c:125
 msgid "Enter your login password"
 msgstr "লগ-ইন পাসওয়ার্ড পরিবর্তন লিখুন"
 
-#: ../daemon/keyrings/gkr-keyring-login.c:126
+#: ../daemon/keyrings/gkr-keyring-login.c:127
 msgid ""
 "Your login keyring was not automatically created when you logged into this "
 "computer. It will now be created."
@@ -429,7 +395,7 @@
 "এই কম্পিউটারে লগ-ইন করার সময়, আপনার লগ-ইন কি-রিং স্বয়ংক্রিয়ভাবে নির্মাণ করা "
 "হয়নি। এটি এখন নির্মাণ করা হবে।"
 
-#: ../daemon/keyrings/gkr-keyring.c:586
+#: ../daemon/keyrings/gkr-keyring.c:587
 #, c-format
 msgid "Unlock password for %s keyring"
 msgstr "%s কি-রিং আন-লক করতে ব্যবহৃত পাসওয়ার্ড"
@@ -642,8 +608,6 @@
 msgid "_Always Allow"
 msgstr "সর্বদা ব্যবহারের অনুমতি প্রদান করা হবে (_A)"
 
-<<<<<<< HEAD
-=======
 #: ../daemon/util/gkr-location.c:234
 #, c-format
 msgid "Removable Disk: %s"
@@ -671,7 +635,6 @@
 msgid "Couldn't delete the file: %s"
 msgstr "চিহ্নিত ফাইল মুছে ফেলা যায়নি: %s"
 
->>>>>>> 0fa6f05c
 #: ../egg/egg-oid.c:41
 msgid "Domain Component"
 msgstr "ডোমেইনের অংশবিশেষ"
