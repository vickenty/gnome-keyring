--- conflicted
+++ resolved
@@ -1,8 +1,4 @@
-<<<<<<< HEAD
-# translation of gnome-keyring.gnome-2-26.po to Hindi
-=======
 # translation of gnome-keyring.gnome.po to Hindi
->>>>>>> b404c5af
 # This file is distributed under the same license as the PACKAGE package.
 # Copyright (C) YEAR THE PACKAGE'S COPYRIGHT HOLDER.
 #
@@ -11,14 +7,9 @@
 msgid ""
 msgstr ""
 "Project-Id-Version: gnome-keyring.gnome-2-26\n"
-<<<<<<< HEAD
-"Report-Msgid-Bugs-To: http://bugzilla.gnome.org/enter_bug.cgi?product=gnome-keyring&component=general\n"
-"POT-Creation-Date: 2009-04-17 14:34+0000\n"
-=======
 "Report-Msgid-Bugs-To: http://bugzilla.gnome.org/enter_bug.cgi?product=gnome-"
 "keyring&component=general\n"
 "POT-Creation-Date: 2009-07-21 14:16+0000\n"
->>>>>>> b404c5af
 "PO-Revision-Date: 2009-06-10 14:22+0530\n"
 "Last-Translator: Rajesh Ranjan <rajesh672@gmail.com>\n"
 "Language-Team: Hindi <hindi.sf.net>\n"
@@ -26,121 +17,12 @@
 "Content-Type: text/plain; charset=UTF-8\n"
 "Content-Transfer-Encoding: 8bit\n"
 "X-Generator: KBabel 1.11.4\n"
-<<<<<<< HEAD
-"Plural-Forms: nplurals=2; plural=(n!=1);\n\n"
-=======
 "Plural-Forms: nplurals=2; plural=(n!=1);\n"
->>>>>>> b404c5af
 "\n"
 "\n"
 "\n"
 "\n"
 "\n"
-<<<<<<< HEAD
-
-#: ../common/gkr-location.c:321
-#, c-format
-msgid "Removable Disk: %s"
-msgstr "विस्थापनीय डिस्क: %s"
-
-#: ../common/gkr-location.c:323
-msgid "Removable Disk"
-msgstr "विस्थापनीय डिस्क"
-
-#: ../common/gkr-location.c:544 ../common/gkr-location.c:556
-msgid "Home"
-msgstr "घर"
-
-#: ../common/gkr-location.c:1105 ../common/gkr-location.c:1129
-msgid "The disk or drive this file is located on is not present"
-msgstr "डिस्क या ड्राइव जिस पर यह फ़ाइल अवस्थित है मौजूद नहीं है"
-
-#: ../common/gkr-location.c:1137
-#, c-format
-msgid "Couldn't create directory: %s"
-msgstr "निर्देशिका नहीं बना सका: %s"
-
-#: ../common/gkr-location.c:1171
-#, c-format
-msgid "Couldn't delete the file: %s"
-msgstr "फ़ाइल मिटा नहीं सका: %s"
-
-#. TRANSLATORS: Don't translate text in markup (ie: HTML or XML tags)
-#: ../daemon/gkr-daemon-ops.c:228
-#, c-format
-msgid ""
-"The application '%s' (%s) wants to access the password for '<object "
-"prop='name'/>' in the default keyring."
-msgstr ""
-"अनुप्रयोग '%s' (%s) '<object prop='name'/>' के लिये तयशुदा कीरिंग में कूटशब्द की पहुंच "
-"चाहता है."
-
-#. TRANSLATORS: Don't translate text in markup (ie: HTML or XML tags)
-#: ../daemon/gkr-daemon-ops.c:232
-#, c-format
-#| msgid ""
-#| "The application '%s' (%s) wants to access the password for '%s' in %s."
-msgid ""
-"The application '%s' (%s) wants to access the password for '<object "
-"prop='name'/>' in %s."
-msgstr "यह अनुप्रयोग '%s' (%s) '<object prop='name'/>' के लिए कूटशब्द की पहुँच चाहता है %s में."
-
-#. TRANSLATORS: Don't translate text in markup (ie: HTML or XML tags)
-#: ../daemon/gkr-daemon-ops.c:238 ../daemon/gkr-daemon-ops.c:248
-#, c-format
-#| msgid ""
-#| "The application '%s' wants to access the password for '%s' in the default "
-#| "keyring."
-msgid ""
-"The application '%s' wants to access the password for '<object prop='name'/"
-">' in the default keyring."
-msgstr "यह अनुप्रयोग '%s' <object prop='name'/>' के लिए कूटशब्द की पहुँच चाहता है तयशुदा कीरिंग में."
-
-#. TRANSLATORS: Don't translate text in markup (ie: HTML or XML tags)
-#: ../daemon/gkr-daemon-ops.c:242 ../daemon/gkr-daemon-ops.c:252
-#, c-format
-#| msgid "The application '%s' wants to access the password for '%s' in %s."
-msgid ""
-"The application '%s' wants to access the password for '<object prop='name'/"
-">' in %s."
-msgstr "यह अनुप्रयोग '%s' <object prop='name'/>' के लिए कूटशब्द की पहुँच चाहता है %s में."
-
-#. TRANSLATORS: Don't translate text in markup (ie: HTML or XML tags)
-#: ../daemon/gkr-daemon-ops.c:258
-#| msgid ""
-#| "An unknown application wants to access the password for '%s' in the "
-#| "default keyring."
-msgid ""
-"An unknown application wants to access the password for '<object prop='name'/"
-">' in the default keyring."
-msgstr ""
-"अनजान अनुप्रयोग '<object prop='name'/"
-">' के लिये तयशुदा कीरिंग में कूटशब्द का पहुंच चाहता है."
-
-#. TRANSLATORS: Don't translate text in markup (ie: HTML or XML tags)
-#: ../daemon/gkr-daemon-ops.c:261
-#, c-format
-#| msgid "An unknown application wants to access the password for '%s' in %s."
-msgid ""
-"An unknown application wants to access the password for '<object prop='name'/"
-">' in %s."
-msgstr ""
-"अनजान अनुप्रयोग '<object prop='name'/"
-">' के लिये %s में कूटशब्द का पहुंच चाहता है."
-
-#. And put together the ask request
-#: ../daemon/gkr-daemon-ops.c:267
-msgid "Allow access"
-msgstr "अभिगम स्वीकारें"
-
-#: ../daemon/gkr-daemon-ops.c:267
-msgid "Allow application access to keyring?"
-msgstr "कीरिंग में अनुप्रयोग पहुंत स्वीकारें?"
-
-#. TRANSLATORS: The default keyring is locked
-#: ../daemon/gkr-daemon-ops.c:309
-#, c-format
-=======
 "\n"
 
 #. TRANSLATORS: Don't translate text in markup (ie: HTML or XML tags)
@@ -1424,1234 +1306,16 @@
 msgid "<b>_Username:</b>"
 msgstr "<b> उपयोक्तानाम (_U):</b>"
 
->>>>>>> b404c5af
-msgid ""
-"The application '%s' (%s) wants access to the default keyring, but it is "
-"locked"
-msgstr "अनुप्रयोग '%s' (%s) तयशुदा कुंजी में अभिगम चाहता है, लेकिन यह बंद है"
-
-<<<<<<< HEAD
-#. TRANSLATORS: The keyring '%s' is locked
-#: ../daemon/gkr-daemon-ops.c:314
-#, c-format
-msgid "The application '%s' (%s) wants access to the keyring '%s', but it is locked"
-msgstr "अनुप्रयोग '%s' (%s) तयशुदा कुंजीरिंग '%s' में अभिगम चाहता है, लेकिन यह बंद है"
-
-#. TRANSLATORS: The default keyring is locked
-#: ../daemon/gkr-daemon-ops.c:321 ../daemon/gkr-daemon-ops.c:333
-#, c-format
-msgid "The application '%s' wants access to the default keyring, but it is locked"
-msgstr "अनुप्रयोग '%s' तयशुदा कुंजीरिंग में अभिगम चाहता है, लेकिन यह बंद है"
-
-#. TRANSLATORS: The keyring '%s' is locked
-#: ../daemon/gkr-daemon-ops.c:326 ../daemon/gkr-daemon-ops.c:339
-#, c-format
-msgid "The application '%s' wants access to the keyring '%s', but it is locked"
-msgstr "अनुप्रयोग '%s' कुंजीरिंग '%s' में अभिगम चाहता है, लेकिन यह बंद है"
-
-#. TRANSLATORS: The default keyring is locked
-#: ../daemon/gkr-daemon-ops.c:346
-#, c-format
-msgid "An unknown application wants access to the default keyring, but it is locked"
-msgstr "अनजान अनुप्रयोग तयशुदा कुंजीरिंग में अभिगम चाहता है, लेकिन यह बंद है"
-
-#. TRANSLATORS: The keyring '%s' is locked
-#: ../daemon/gkr-daemon-ops.c:351
-#, c-format
-msgid "An unknown application wants access to the keyring '%s', but it is locked"
-msgstr "अनजान अनुप्रयोग तयशुदा कुंजीरिंग '%s' में अभिगम चाहता है, लेकिन यह बंद है"
-
-#: ../daemon/gkr-daemon-ops.c:358
-msgid "Enter password for default keyring to unlock"
-msgstr "तयशुदा कीरिंग को खोलने के लिये कूटशब्द डालें"
-
-#: ../daemon/gkr-daemon-ops.c:360
-#, c-format
-msgid "Enter password for keyring '%s' to unlock"
-msgstr "कीरिंग '%s' को खोलने के लिये कूटशब्द डालें"
-
-#. And put together the ask request
-#: ../daemon/gkr-daemon-ops.c:364
-msgid "Unlock Keyring"
-msgstr "कीरिंग खोलें"
-
-#: ../daemon/gkr-daemon-ops.c:376
-msgid "Automatically unlock this keyring when I log in."
-msgstr "स्वतः अनलॉक करं इस कीरिंग को जब मैं लॉगिन होता हूँ."
-
-#. TRANSLATORS: The password is for the new keyring
-#: ../daemon/gkr-daemon-ops.c:413
-#, c-format
-msgid ""
-"The application '%s' (%s) wants to create a new keyring called '%s'. You "
-"have to choose the password you want to use for it."
-msgstr ""
-"अनुप्रयोग '%s' (%s) '%s' नामक नये कीरिंग बनाना चाहता है. आपको कूटशब्द चुनना है जिसे आप "
-"इसके लिये प्रयोग करना चाहते हैं."
-
-#. TRANSLATORS: The password is for the new keyring
-#: ../daemon/gkr-daemon-ops.c:418
-#, c-format
-msgid ""
-"The application '%s' (%s) wants to create a new default keyring. You have to "
-"choose the password you want to use for it."
-msgstr ""
-"अनुप्रयोग '%s' (%s) नये तयशुदा कीरिंग बनाना चाहता है. आपको कूटशब्द चुनना है जिसे आप इसके "
-"लिये प्रयोग करना चाहते हैं."
-
-#. TRANSLATORS: The password is for the new keyring
-#: ../daemon/gkr-daemon-ops.c:425 ../daemon/gkr-daemon-ops.c:437
-#, c-format
-msgid ""
-"The application '%s' wants to create a new keyring called '%s'. You have to "
-"choose the password you want to use for it."
-msgstr ""
-"अनुप्रयोग '%s' '%s' नामक नये कीरिंग बनाना चाहता है. आपको कूटशब्द चुनना है जिसे आप इसके "
-"लिये प्रयोग करना चाहते हैं."
-
-#. TRANSLATORS: The password is for the new keyring
-#: ../daemon/gkr-daemon-ops.c:430 ../daemon/gkr-daemon-ops.c:442
-#, c-format
-msgid ""
-"The application '%s' wants to create a new default keyring. You have to "
-"choose the password you want to use for it."
-msgstr ""
-"अनुप्रयोग '%s' नये तयशुदा कीरिंग बनाना चाहता है. आपको कूटशब्द चुनना है जिसे आप इसके लिये "
-"प्रयोग करना चाहते हैं."
-
-#. TRANSLATORS: The password is for the new keyring
-#: ../daemon/gkr-daemon-ops.c:449
-#, c-format
-msgid ""
-"An unknown application wants to create a new keyring called '%s'. You have "
-"to choose the password you want to use for it."
-msgstr ""
-"एक अनजान अनुप्रयोग '%s' नामक नये कीरिंग बनाना चाहता है. आपको कूटशब्द चुनना है जिसे आप "
-"इसके लिये प्रयोग करना चाहते हैं."
-
-#. TRANSLATORS: The password is for the new keyring
-#: ../daemon/gkr-daemon-ops.c:454
-#, c-format
-msgid ""
-"An unknown application wants to create a new default keyring. You have to "
-"choose the password you want to use for it."
-msgstr ""
-"अनजान अनुप्रयोग नये तयशुदा कीरिंग बनाना चाहता है. आपको कूटशब्द चुनना है जिसे आप इसके लिये "
-"प्रयोग करना चाहते हैं."
-
-#. And put together the ask request
-#: ../daemon/gkr-daemon-ops.c:460
-msgid "New Keyring Password"
-msgstr "नया कीरिंग कूटशब्द"
-
-#: ../daemon/gkr-daemon-ops.c:461
-msgid "Choose password for new keyring"
-msgstr "नये कीरिंग के लिये कूटशब्द चुनें"
-
-#: ../daemon/gkr-daemon-ops.c:508
-#, c-format
-msgid ""
-"The application '%s' (%s) wants to change the password for the '%s' keyring. "
-"You have to choose the password you want to use for it."
-msgstr ""
-"अनुप्रयोग '%s' (%s) कीरिंग '%s' के लिए कूटशब्द बदलना चाहता है. आपको कूटशब्द चुनना है "
-"जिसे आप इसके लिये प्रयोग करना चाहते हैं."
-
-#: ../daemon/gkr-daemon-ops.c:512
-#, c-format
-msgid ""
-"The application '%s' (%s) wants to change the password for the default "
-"keyring. You have to choose the password you want to use for it."
-msgstr ""
-"अनुप्रयोग '%s' (%s) तयशुदा कीरिंग के लिए कूटशब्द बदलना चाहता है. आपको कूटशब्द चुनना है "
-"जिसे आप इसके लिये प्रयोग करना चाहते हैं."
-
-#: ../daemon/gkr-daemon-ops.c:518 ../daemon/gkr-daemon-ops.c:528
-#, c-format
-msgid ""
-"The application '%s' wants to change the password for the '%s' keyring. You "
-"have to choose the password you want to use for it."
-msgstr ""
-"अनुप्रयोग '%s' '%s' कीरिंग के लिए कूटशब्द बदलना चाहता है. आपको कूटशब्द चुनना है जिसे आप "
-"इसके लिये प्रयोग करना चाहते हैं."
-
-#: ../daemon/gkr-daemon-ops.c:522 ../daemon/gkr-daemon-ops.c:532
-#, c-format
-msgid ""
-"The application '%s' wants to change the password for the default keyring. "
-"You have to choose the password you want to use for it."
-msgstr ""
-"अनुप्रयोग '%s' तयशुदा कीरिंग के लिए कूटशब्द बदलना चाहता है. आपको कूटशब्द चुनना है जिसे आप "
-"इसके लिये प्रयोग करना चाहते हैं."
-
-#: ../daemon/gkr-daemon-ops.c:538
-#, c-format
-msgid ""
-"An unknown application wants to change the password for the '%s' keyring. "
-"You have to choose the password you want to use for it."
-msgstr ""
-"एक अनजान अनुप्रयोग '%s' कीरिंग के लिए कूटशब्द बदलना चाहता है. आपको कूटशब्द चुनना है जिसे "
-"आप इसके लिये प्रयोग करना चाहते हैं."
-
-#: ../daemon/gkr-daemon-ops.c:542
-#, c-format
-msgid ""
-"An unknown application wants to change the password for the default keyring. "
-"You have to choose the password you want to use for it."
-msgstr ""
-"एक अनजान अनुप्रयोग तयशुदा कीरिंग के लिए कूटशब्द बदलना चाहता है. आपको कूटशब्द चुनना है "
-"जिसे आप इसके लिये प्रयोग करना चाहते हैं."
-
-#: ../daemon/gkr-daemon-ops.c:552
-#, c-format
-msgid "Choose a new password for the '%s' keyring. "
-msgstr "कीरिंग '%s' के लिये कूटशब्द चुनें"
-
-#: ../daemon/gkr-daemon-ops.c:554
-#, c-format
-msgid "Choose a new password for the default keyring. "
-msgstr "तयशुदा कीरिंग के लिये कूटशब्द बदलें."
-
-#. And put together the ask request
-#: ../daemon/gkr-daemon-ops.c:558
-msgid "Change Keyring Password"
-msgstr "कीरिंग कूटशब्द बदलें"
-
-#: ../daemon/gkr-daemon-ops.c:631
-#, c-format
-msgid ""
-"The application '%s' (%s) wants to store a password, but there is no default "
-"keyring. To create one, you need to choose the password you wish to use for "
-"it."
-msgstr ""
-"अनुप्रयोग '%s' (%s) एक कूटशब्द भंडारित करना चाहता है, लेकिन कोई तयशुदा कीरिंग नहीं है. "
-"ऐसा एक बनाने के लिये, आपको कूटशब्द चुनना होगा जिसे आप इसके लिये प्रयोग करना चाहते हैं."
-
-#: ../daemon/gkr-daemon-ops.c:635 ../daemon/gkr-daemon-ops.c:639
-#, c-format
-msgid ""
-"The application '%s' wants to store a password, but there is no default "
-"keyring. To create one, you need to choose the password you wish to use for "
-"it."
-msgstr ""
-"अनुप्रयोग '%s' एक कूटशब्द भंडारित करना चाहता है, लेकिन कोई तयशुदा कीरिंग नहीं है. ऐसा "
-"एक बनाने के लिये, आपको कूटशब्द चुनना होगा जिसे आप इसके लिये प्रयोग करना चाहते हैं."
-
-#: ../daemon/gkr-daemon-ops.c:643
-#, c-format
-msgid ""
-"An unknown application wants to store a password, but there is no default "
-"keyring. To create one, you need to choose the password you wish to use for "
-"it."
-msgstr ""
-"एक अनजान अनुप्रयोग एक कूटशब्द भंडारित करना चाहता है, लेकिन कोई तयशुदा कीरिंग नहीं है. "
-"ऐसा एक बनाने के लिये, आपको कूटशब्द चुनना होगा जिसे आप इसके लिये  प्रयोग करना चाहते हैं."
-
-#. And put together the ask request
-#: ../daemon/gkr-daemon-ops.c:648
-msgid "Create Default Keyring"
-msgstr "बनाएँ डिफ़ॉल्ट कीरिंग"
-
-#: ../daemon/gkr-daemon-ops.c:648
-msgid "Choose password for default keyring"
-msgstr "डिफ़ॉल्ट कीरिंग के लिये कूटशब्द बदलें"
-
-#: ../daemon/data/gnome-keyring.schemas.in.h:1
-msgid ""
-"This option enables the PKCS#11 component in the gnome-keyring daemon. It "
-"only takes effect as gnome-keyring-daemon starts, (ie: when the user logs "
-"in). This setting may be overridden when certain command line arguments are "
-"passed to the daemon."
-msgstr "यह कमांड PKCS#11 घटक को गनोम कीरिंग डेमॉन में सक्रिय करता है. यह तभी प्रभावी होता है जब gnome-keyring-daemon आरंभ होता है, (यानी: जब उपयोक्ता लॉगिन होता है). इस सेटिंग को अधिरोहित किया जा सकता है जब खास कमांड लाइन तर्क को डेमॉन में भेजा जाता है."
-
-#: ../daemon/data/gnome-keyring.schemas.in.h:2
-msgid ""
-"This option enables the SSH agent in the gnome-keyring daemon. It only takes "
-"effect as gnome-keyring-daemon starts, (ie: when the user logs in). This "
-"setting may be overridden when certain command line arguments are passed to "
-"the daemon."
-msgstr "यह कमांड SSH एजेंट को गनोम कीरिंग डेमॉन में सक्रिय करता है. यह तभी प्रभावी होता है जब gnome-keyring-daemon आरंभ होता है, (यानी: जब उपयोक्ता लॉगिन होता है). इस सेटिंग को अधिरोहित किया जा सकता है जब खास कमांड लाइन तर्क को डेमॉन में भेजा जाता है."
-
-#: ../daemon/data/gnome-keyring.schemas.in.h:3
-msgid "Whether the gnome-keyring PKCS#11 component is enabled."
-msgstr "क्या gnome-keyring PKCS#11 घटक सक्रिय है."
-
-#: ../daemon/data/gnome-keyring.schemas.in.h:4
-msgid "Whether the gnome-keyring SSH agent is enabled."
-msgstr "क्या gnome-keyring SSH एजेंट सक्रिय है."
-
-#: ../daemon/gnome-keyring-daemon.desktop.in.in.h:1
-msgid "GNOME Keyring Daemon"
-msgstr "गनोम कीरिंग डेमान"
-
-#. And put together the ask request
-#: ../daemon/keyrings/gkr-keyring-login.c:98
-msgid "Unlock Login Keyring"
-msgstr "लॉगिन कीरिंग खोलें"
-
-#: ../daemon/keyrings/gkr-keyring-login.c:98
-msgid "Enter login password to unlock keyring"
-msgstr "कीरिंग को खोलने के लिये लॉगिन कूटशब्द डालें"
-
-#: ../daemon/keyrings/gkr-keyring-login.c:100
-msgid ""
-"Your login keyring was not automatically unlocked when you logged into this "
-"computer."
-msgstr "आपका लॉगिन कीरिंग स्वतः अनलॉक नहीं किया गया था जब आप इस कंप्यूटर में लॉग इन होते हैं."
-
-#. And put together the ask request
-#: ../daemon/keyrings/gkr-keyring-login.c:124
-msgid "Create Login Keyring"
-msgstr "लॉगिन कीरिंग बनाएँ"
-
-#: ../daemon/keyrings/gkr-keyring-login.c:124
-msgid "Enter your login password"
-msgstr "अपना लॉगिन कूटशब्द दाखिल करें"
-
-#: ../daemon/keyrings/gkr-keyring-login.c:126
-msgid ""
-"Your login keyring was not automatically created when you logged into this "
-"computer. It will now be created."
-msgstr "आपका लॉगिन कीरिंग स्वतः अनलॉक नहीं बनाया गया था जब आप इस कंप्यूटर में लॉग इन होते हैं. यह बनाया जाएगा."
-
-#: ../daemon/keyrings/gkr-keyring.c:586
-#, c-format
-msgid "Unlock password for %s keyring"
-msgstr "%s कीरिंग के लिए कूटशब्द अनलॉक करें"
-
-#: ../daemon/pkcs11/gkr-pkcs11-auth.c:99
-msgid "Unlock private key"
-msgstr "निजी कुंजी खोलें"
-
-#: ../daemon/pkcs11/gkr-pkcs11-auth.c:101
-msgid "Unlock certificate"
-msgstr "प्रमाणपत्र खोलें"
-
-#: ../daemon/pkcs11/gkr-pkcs11-auth.c:103
-msgid "Unlock public key"
-msgstr "सार्वजनिक कुंजी खोलें"
-
-#: ../daemon/pkcs11/gkr-pkcs11-auth.c:105
-msgid "Unlock"
-msgstr "खोलें"
-
-#: ../daemon/pkcs11/gkr-pkcs11-auth.c:114 ../gcr/gcr-importer.c:436
-msgid "Enter password to unlock the private key"
-msgstr "निजी कीरिंग को खोलने के लिये कूटशब्द डालें"
-
-#: ../daemon/pkcs11/gkr-pkcs11-auth.c:116 ../gcr/gcr-importer.c:438
-msgid "Enter password to unlock the certificate"
-msgstr "प्रमाणपत्र खोलने के लिये कूटशब्द डालें"
-
-#: ../daemon/pkcs11/gkr-pkcs11-auth.c:118
-msgid "Enter password to unlock the public key"
-msgstr "सार्वजनिक कीरिंग को खोलने के लिये कूटशब्द डालें"
-
-#: ../daemon/pkcs11/gkr-pkcs11-auth.c:120 ../gcr/gcr-importer.c:440
-msgid "Enter password to unlock"
-msgstr "खोलने के लिये कूटशब्द डालें"
-
-#. TRANSLATORS: The private key is locked
-#: ../daemon/pkcs11/gkr-pkcs11-auth.c:130
-#, c-format
-msgid "An application wants access to the private key '%s', but it is locked"
-msgstr "अनजान अनुप्रयोग निजी कुंजी '%s' में अभिगम चाहता है, लेकिन यह बंद है"
-
-#. TRANSLATORS: The certificate is locked
-#: ../daemon/pkcs11/gkr-pkcs11-auth.c:133
-#, c-format
-msgid "An application wants access to the certificate '%s', but it is locked"
-msgstr "कोई अनुप्रयोग प्रमाणपत्र '%s' में पहुँच चाहता है, लेकिन यह बंद है"
-
-#. TRANSLATORS: The public key is locked
-#: ../daemon/pkcs11/gkr-pkcs11-auth.c:136
-#, c-format
-msgid "An application wants access to the public key '%s', but it is locked"
-msgstr "कोई अनुप्रयोग सार्वजनिक कुंजी '%s' में पहुँच चाहता है, लेकिन यह बंद है"
-
-#. TRANSLATORS: The object '%s' is locked
-#: ../daemon/pkcs11/gkr-pkcs11-auth.c:139
-#, c-format
-msgid "An application wants access to '%s', but it is locked"
-msgstr "कोई अनुप्रयोग '%s' में पहुँच चाहता है, लेकिन यह बंद है"
-
-#: ../daemon/pkcs11/gkr-pkcs11-auth.c:148
-msgid "Automatically unlock this private key when I log in."
-msgstr "जब मैं लॉगिन होऊँ स्वतः यह निजी कुंजी खोलें"
-
-#: ../daemon/pkcs11/gkr-pkcs11-auth.c:150
-msgid "Automatically unlock this certificate when I log in."
-msgstr "जब मैं लॉगिन होऊँ स्वतः यह प्रमाणपत्र खोलें"
-
-#: ../daemon/pkcs11/gkr-pkcs11-auth.c:152
-msgid "Automatically unlock this public key when I log in."
-msgstr "जब मैं लॉगिन होऊँ स्वतः यह सार्वजनिक कुंजी खोलें"
-
-#: ../daemon/pkcs11/gkr-pkcs11-auth.c:154
-msgid "Automatically unlock this when I log in"
-msgstr "जब मैं लॉगिन होऊँ स्वतः यह खोलें"
-
-#: ../daemon/pkcs11/gkr-pkcs11-auth.c:393
-msgid "Unlock certificate/key storage"
-msgstr "प्रमाणपत्र/कुंजी भंडार अनलॉक करें"
-
-#: ../daemon/pkcs11/gkr-pkcs11-auth.c:394
-msgid "Enter password to unlock the certificate/key storage"
-msgstr "प्रमाणपत्र/कुंजी भंडारन खोलने के लिए कूटशब्द दाखिल करें"
-
-#. TRANSLATORS: The storage is locked, and needs unlocking before the application can use it.
-#: ../daemon/pkcs11/gkr-pkcs11-auth.c:397
-#, c-format
-#| msgid ""
-#| "An unknown application wants access to the keyring '%s', but it is locked"
-msgid ""
-"An application wants access to the certificate/key storage '%s', but it is "
-"locked"
-msgstr "कोई अनुप्रयोग प्रमाणपत्र/कुंजी भंडारण '%s' की पहुंच लेना चाहता है, लेकिन यह लॉक है"
-
-#: ../daemon/pkcs11/gkr-pkcs11-auth.c:402
-#: ../daemon/pkcs11/gkr-pkcs11-auth.c:553
-msgid "Automatically unlock secure storage when I log in."
-msgstr "स्वतः सुरक्षित भंडार को अनलॉक करें जब मैं लॉगिन होता हूँ."
-
-#: ../daemon/pkcs11/gkr-pkcs11-auth.c:545
-msgid "New Password Required"
-msgstr "नया कूटशब्द जरूरी"
-
-#: ../daemon/pkcs11/gkr-pkcs11-auth.c:546
-msgid "New password required for secure storage"
-msgstr "सुरक्षित भंडार के लिए नया कूटशब्द जरूरी"
-
-#: ../daemon/pkcs11/gkr-pkcs11-auth.c:548
-#, c-format
-msgid ""
-"In order to prepare '%s' for storage of certificates or keys, a password is "
-"required"
-msgstr "'%s' को तैयार करने के क्रम में प्रमाणपत्र या कुंजी के भंडारण के लिए, कूटशब्द जरूरी है"
-
-#: ../daemon/ui/gkr-ask-tool.c:230
-msgid ""
-"<b><big>Could not grab your mouse.</big></b>\n"
+msgid ""
+"<span weight=\"bold\" size=\"larger\">Keyring name and password required</"
+"span>\n"
 "\n"
-"A malicious client may be eavesdropping on your session or you may have just "
-"clicked a menu or some application just decided to get focus.\n"
+"A name and password must be provided for the new keyring."
+msgstr ""
+"<span weight=\"bold\" size=\"larger\">कीरिंग नाम व शब्दकूट जरूरी</span>\n"
 "\n"
-"Try again."
-msgstr ""
-"<b><big>आपके माउस को पकड़ नहीं सका.</big></b>\n"
-"\n"
-"कोई दुर्भवना पूर्ण क्लाइंट आपके सत्र पर निगाह रख सकता है या आप कोई मेन्यू या अनुप्रयोग क्लिक कर सकते हैं फोकस पाने के लिए.\n"
-"\n"
-"फिर कोशिश करें."
-
-#: ../daemon/ui/gkr-ask-tool.c:239
-msgid ""
-"<b><big>Could not grab your keyboard.</big></b>\n"
-"\n"
-"A malicious client may be eavesdropping on your session or you may have just "
-"clicked a menu or some application just decided to get focus.\n"
-"\n"
-"Try again."
-msgstr ""
-"<b><big>आपके कुंजीपट को पकड़ नहीं सका.</big></b>\n"
-"\n"
-"कोई दुर्भवना पूर्ण क्लाइंट आपके सत्र पर निगाह रख सकता है या आप कोई मेन्यू या अनुप्रयोग क्लिक कर सकते हैं फोकस पाने के लिए.\n"
-"\n"
-"फिर कोशिश करें."
-
-#: ../daemon/ui/gkr-ask-tool.c:276
-msgid "Store passwords unencrypted?"
-msgstr "कूटशब्द विगोपित जमा करें?"
-
-#: ../daemon/ui/gkr-ask-tool.c:277
-msgid ""
-"By choosing to use a blank password, your stored passwords will not be "
-"safely encrypted. They will be accessible by anyone with access to your "
-"files."
-msgstr "रिक्त कूटशब्द चुनाव के प्रयोग से, आपका जमा किया कूटशब्द को सुरक्षित रूप से गोपित नहीं किया जाएगा. उन्हें किसी के द्वारा पहुँच दिया जाएगा आपके फ़ाइल में पहुँच के साथ के."
-
-#: ../daemon/ui/gkr-ask-tool.c:284
-msgid "Use Unsafe Storage"
-msgstr "असुरक्षित भंडार का प्रयोग करें"
-
-#: ../daemon/ui/gkr-ask-tool.c:512
-msgid "_Location:"
-msgstr "स्थान (_L):"
-
-#: ../daemon/ui/gkr-ask-tool.c:525
-msgid "_Old password:"
-msgstr "पुराना कूटशब्द (_O):"
-
-#: ../daemon/ui/gkr-ask-tool.c:545
-msgid "_Password:"
-msgstr "पासवर्ड: (_P)"
-
-#: ../daemon/ui/gkr-ask-tool.c:567
-msgid "_Confirm password:"
-msgstr "कूटशब्द की पुष्टि करें (_C):"
-
-#: ../daemon/ui/gkr-ask-tool.c:587
-msgid "New password strength"
-msgstr "नए कूटशब्द की मजबूती"
-
-#: ../daemon/ui/gkr-ask-tool.c:645
-msgid "Passwords do not match."
-msgstr "कूटशब्द मेल नहीं खाता है."
-
-#: ../daemon/ui/gkr-ask-tool.c:661
-msgid "Password cannot be blank"
-msgstr "कूटशब्द खाली नहीं हो सकता है"
-
-#: ../daemon/ui/gkr-ask-tool.c:712
-msgid "_Deny"
-msgstr "मना करें (_D)"
-
-#: ../daemon/ui/gkr-ask-tool.c:724
-msgid "C_reate"
-msgstr "बनाएं (_r)"
-
-#: ../daemon/ui/gkr-ask-tool.c:728
-msgid "C_hange"
-msgstr "बदलें (_h)"
-
-#: ../daemon/ui/gkr-ask-tool.c:732
-msgid "Allow _Once"
-msgstr "स्वीकारें एक बार"
-
-#: ../daemon/ui/gkr-ask-tool.c:736
-msgid "_Always Allow"
-msgstr "हमेशा स्वीकारें"
-
-#: ../egg/egg-oid.c:41
-msgid "Domain Component"
-msgstr "डोमेन घटक"
-
-#: ../egg/egg-oid.c:43
-msgid "User ID"
-msgstr "उपयोक्ता पहचान"
-
-#: ../egg/egg-oid.c:46
-msgid "Email"
-msgstr "ईमेल"
-
-#: ../egg/egg-oid.c:54
-msgid "Date of Birth"
-msgstr "जन्म दिन"
-
-#: ../egg/egg-oid.c:56
-msgid "Place of Birth"
-msgstr "जन्म स्थान"
-
-#: ../egg/egg-oid.c:58
-msgid "Gender"
-msgstr "लिंग"
-
-#: ../egg/egg-oid.c:60
-msgid "Country of Citizenship"
-msgstr "नागरिकता देश"
-
-#: ../egg/egg-oid.c:62
-msgid "Country of Residence"
-msgstr "निवास देश"
-
-#: ../egg/egg-oid.c:65
-msgid "Common Name"
-msgstr "सामान्य नाम"
-
-#: ../egg/egg-oid.c:67
-msgid "Surname"
-msgstr "कुलनाम"
-
-#: ../egg/egg-oid.c:69 ../gcr/gcr-certificate-basics-widget.glade.h:18
-#: ../gcr/gcr-certificate-details-widget.c:330
-msgid "Serial Number"
-msgstr "क्रम संख्या"
-
-#: ../egg/egg-oid.c:71
-msgid "Country"
-msgstr "देश"
-
-#: ../egg/egg-oid.c:73
-msgid "Locality"
-msgstr "जगह"
-
-#: ../egg/egg-oid.c:75
-msgid "State"
-msgstr "स्थिति"
-
-#: ../egg/egg-oid.c:77
-msgid "Street"
-msgstr "सड़क"
-
-#: ../egg/egg-oid.c:79
-msgid "Organization"
-msgstr "संगठन "
-
-#: ../egg/egg-oid.c:81
-msgid "Organizational Unit"
-msgstr "संगठनात्मक इकाई"
-
-#: ../egg/egg-oid.c:83
-msgid "Title"
-msgstr "शीर्षक"
-
-#: ../egg/egg-oid.c:85
-msgid "Telephone Number"
-msgstr "टेलीफोन नंबर"
-
-#: ../egg/egg-oid.c:87
-msgid "Given Name"
-msgstr "दिया गया नाम"
-
-#: ../egg/egg-oid.c:89
-msgid "Initials"
-msgstr "प्रथमाक्षर"
-
-#: ../egg/egg-oid.c:91
-msgid "Generation Qualifier"
-msgstr "जनन उत्तीर्णकर्ता"
-
-#: ../egg/egg-oid.c:93
-msgid "DN Qualifier"
-msgstr "DN उत्तीर्णकर्ता"
-
-#: ../egg/egg-oid.c:95
-msgid "Pseudonym"
-msgstr "छद्मनाम"
-
-#: ../egg/egg-oid.c:98
-msgid "RSA"
-msgstr "RSA"
-
-#: ../egg/egg-oid.c:100
-msgid "MD2 with RSA"
-msgstr "RSA के साथ MD2"
-
-#: ../egg/egg-oid.c:102
-msgid "MD5 with RSA"
-msgstr "RSA के साथ MD5"
-
-#: ../egg/egg-oid.c:104
-msgid "SHA1 with RSA"
-msgstr "RSA के साथ SHA1"
-
-#: ../egg/egg-oid.c:107
-msgid "DSA"
-msgstr "DSA"
-
-#: ../egg/egg-oid.c:109
-msgid "SHA1 with DSA"
-msgstr "DSA के साथ SHA1"
-
-#: ../gcr/gcr-certificate-basics-widget.c:59
-msgid "<i>Not Part of Certificate</i>"
-msgstr "<i>प्रमाणपत्र का हिस्सा नहीं</i>"
-
-#: ../gcr/gcr-certificate-basics-widget.c:80
-msgid "<i>unknown</i>"
-msgstr "<i>अज्ञात</i>"
-
-#: ../gcr/gcr-certificate-basics-widget.glade.h:1
-msgid "<Not Part of Certificate>"
-msgstr "<प्रमाणपत्र का हिस्सा नहीं>"
-
-#: ../gcr/gcr-certificate-basics-widget.glade.h:2
-msgid "<b>Fingerprints</b>"
-msgstr "<b>फ़िंगरप्रिंट्स</b>"
-
-#: ../gcr/gcr-certificate-basics-widget.glade.h:3
-msgid "<b>Issued By</b>"
-msgstr "<b>के द्वारा निर्गत</b>"
-
-#: ../gcr/gcr-certificate-basics-widget.glade.h:4
-msgid "<b>Issued To</b>"
-msgstr "<b>को निर्गत</b>"
-
-#: ../gcr/gcr-certificate-basics-widget.glade.h:5
-msgid "<b>This certificate has been verified for the following uses:</b>"
-msgstr "<b>इस प्रमाणपत्र को निम्नलिखित प्रयोग से जाँचा गया है:</b>"
-
-#: ../gcr/gcr-certificate-basics-widget.glade.h:6
-msgid "<b>Validity</b>"
-msgstr "<b>वैधता</b>"
-
-#: ../gcr/gcr-certificate-basics-widget.glade.h:7
-msgid "Common Name (CN)"
-msgstr "सामान्य नाम (CN)"
-
-#: ../gcr/gcr-certificate-basics-widget.glade.h:8
-msgid "Email Recipient Certificate"
-msgstr "ई-मेल प्राप्तकर्ता प्रमाणपत्र"
-
-#: ../gcr/gcr-certificate-basics-widget.glade.h:9
-msgid "Email Signer Certificate"
-msgstr "ई-मेल हस्ताक्षरकर्ता प्रमाणपत्र"
-
-#: ../gcr/gcr-certificate-basics-widget.glade.h:10
-msgid "Expires On"
-msgstr "यहाँ समय समाप्त"
-
-#: ../gcr/gcr-certificate-basics-widget.glade.h:11
-msgid "Issued On"
-msgstr "इस तिथि को निर्गत"
-
-#: ../gcr/gcr-certificate-basics-widget.glade.h:12
-msgid "MD5 Fingerprint"
-msgstr "MD5 फिंगरप्रिंट"
-
-#: ../gcr/gcr-certificate-basics-widget.glade.h:13
-msgid "Organization (O)"
-msgstr "संगठन (O)"
-
-#: ../gcr/gcr-certificate-basics-widget.glade.h:14
-msgid "Organizational Unit (OU)"
-msgstr "सांगठनिक इकाई (OU)"
-
-#: ../gcr/gcr-certificate-basics-widget.glade.h:15
-msgid "SHA1 Fingerprint"
-msgstr "SHA1 फिंगरप्रिंट"
-
-#: ../gcr/gcr-certificate-basics-widget.glade.h:16
-msgid "SSL Client Certificate"
-msgstr "SSL क्लाइंट प्रमाणपत्र"
-
-#: ../gcr/gcr-certificate-basics-widget.glade.h:17
-msgid "SSL Server Certificate"
-msgstr "SSL सर्वर प्रमाणपत्र"
-
-#: ../gcr/gcr-certificate-details-widget.c:207
-msgid "Extension"
-msgstr "विस्तार"
-
-#: ../gcr/gcr-certificate-details-widget.c:212
-msgid "Identifier"
-msgstr "पहचानकर्ता"
-
-#: ../gcr/gcr-certificate-details-widget.c:222
-msgid "Value"
-msgstr "मान"
-
-#: ../gcr/gcr-certificate-details-widget.c:232
-msgid "Yes"
-msgstr "हाँ"
-
-#: ../gcr/gcr-certificate-details-widget.c:234
-msgid "No"
-msgstr "नहीं"
-
-#: ../gcr/gcr-certificate-details-widget.c:237
-msgid "Critical"
-msgstr "नाजुक"
-
-#. The subject
-#: ../gcr/gcr-certificate-details-widget.c:311
-msgid "Subject Name"
-msgstr "विषय नाम"
-
-#. The Issuer
-#: ../gcr/gcr-certificate-details-widget.c:315
-msgid "Issuer Name"
-msgstr "निर्गतकर्ता नाम"
-
-#. The Issued Parameters
-#: ../gcr/gcr-certificate-details-widget.c:319
-msgid "Issued Certificate"
-msgstr "निर्गत प्रमाणपत्र"
-
-#: ../gcr/gcr-certificate-details-widget.c:324
-msgid "Version"
-msgstr "संस्करण"
-
-#: ../gcr/gcr-certificate-details-widget.c:337
-msgid "Not Valid Before"
-msgstr "इससे पहले वैध नहीं"
-
-#: ../gcr/gcr-certificate-details-widget.c:342
-msgid "Not Valid After"
-msgstr "इससे बाद वैध नहीं"
-
-#. Signature
-#: ../gcr/gcr-certificate-details-widget.c:347
-#: ../gcr/gcr-certificate-details-widget.c:363
-msgid "Signature"
-msgstr "हस्ताक्षर"
-
-#: ../gcr/gcr-certificate-details-widget.c:351
-msgid "Signature Algorithm"
-msgstr "हस्ताक्षर अलगोरिथम"
-
-#: ../gcr/gcr-certificate-details-widget.c:356
-msgid "Signature Parameters"
-msgstr "हस्ताक्षर पैरामीटर"
-
-#. Public Key Info
-#: ../gcr/gcr-certificate-details-widget.c:367
-msgid "Public Key Info"
-msgstr "सार्वजनिक कुंजी सूचना"
-
-#: ../gcr/gcr-certificate-details-widget.c:371
-msgid "Key Algorithm"
-msgstr "कुंजी अलगोरिथम"
-
-#: ../gcr/gcr-certificate-details-widget.c:376
-msgid "Key Parameters"
-msgstr "कुंजी पैरामीटर"
-
-#: ../gcr/gcr-certificate-details-widget.c:383
-msgid "Key Size"
-msgstr "कुंजी आकार"
-
-#: ../gcr/gcr-certificate-details-widget.c:390 ../gcr/gcr-parser.c:202
-msgid "Public Key"
-msgstr "सार्वजनिक कुंजी"
-
-#. Fingerprints
-#: ../gcr/gcr-certificate-details-widget.c:394
-msgid "Fingerprints"
-msgstr "फिंगरप्रिंट"
-
-#: ../gcr/gcr-import-dialog.glade.h:1
-msgid "<span size='large' weight='bold'>Import Certificates and Keys</span>"
-msgstr "<span size='large' weight='bold'>प्रमाणपत्र व कुंजी आयात करें</span>"
-
-#: ../gcr/gcr-import-dialog.glade.h:2
-msgid "Import Into:"
-msgstr "यहाँ आयात करें:"
-
-#: ../gcr/gcr-import-dialog.glade.h:3
-msgid "Password:"
-msgstr "कूटशब्द: "
-
-#: ../gcr/gcr-importer.c:163 ../gcr/gcr-parser.c:1573 ../gp11/gp11-misc.c:98
-msgid "The operation was cancelled"
-msgstr "यह ऑपरेशन रद्द कर दी गई थी"
-
-#: ../gcr/gcr-importer.c:255
-#, c-format
-msgid "No location available to import to"
-msgstr "यहाँ आयात करने के लिए कोई अवस्थिति उपलब्ध नहीं"
-
-#: ../gcr/gcr-importer.c:404
-msgid "Import Certificates/Keys"
-msgstr "प्रमाणपत्र/कुंजी आयात करें"
-
-#: ../gcr/gcr-importer.c:411
-msgid "Choose a location to store the imported certificates/keys."
-msgstr "आयातित प्रमाणपत्र/कुंजी जमा करने के लिए कोई स्थान चुनें."
-
-#. TRANSLATORS: The key is locked.
-#: ../gcr/gcr-importer.c:449
-msgid "In order to import the private key, it must be unlocked"
-msgstr "निजी कुंजी आयात करने के लिए, इसे निश्चित रूप से खुला होना चाहिए"
-
-#. TRANSLATORS: The certificate is locked.
-#: ../gcr/gcr-importer.c:452
-msgid "In order to import the certificate, it must be unlocked"
-msgstr "प्रमाणपत्र आयात करने के लिए, इसे निश्चित रूप से खुला होना चाहिए"
-
-#. TRANSLATORS: The data is locked.
-#: ../gcr/gcr-importer.c:455
-msgid "In order to import the data, it must be unlocked"
-msgstr "आँकड़ा आयात करने के लिए, इसे निश्चित रूप से खुला होना चाहिए"
-
-#. TRANSLATORS: The key is locked.
-#: ../gcr/gcr-importer.c:460
-#, c-format
-msgid "In order to import the private key '%s', it must be unlocked"
-msgstr "सार्वजनिक कुंजी '%s' आयात करने के लिए, इसे निश्चित रूप से खुला होना चाहिए"
-
-#. TRANSLATORS: The certificate is locked.
-#: ../gcr/gcr-importer.c:463
-#, c-format
-msgid "In order to import the certificate '%s', it must be unlocked"
-msgstr "प्रमाणपत्र '%s' आयात करने के लिए, इसे निश्चित रूप से खुला होना चाहिए"
-
-#. TRANSLATORS: The object '%s' is locked.
-#: ../gcr/gcr-importer.c:466
-#, c-format
-msgid "In order to import '%s', it must be unlocked"
-msgstr "'%s' आयात करने के लिए, इसे निश्चित रूप से खुला होना चाहिए"
-
-#: ../gcr/gcr-parser.c:196
-msgid "Private Key"
-msgstr "निजी कुंजी"
-
-#: ../gcr/gcr-parser.c:199
-msgid "Certificate"
-msgstr "प्रमाणपत्र"
-
-#: ../gcr/gcr-parser.c:1576
-msgid "Unrecognized or unsupported data."
-msgstr "अपरिचित या असमर्थित आँकड़ा."
-
-#: ../gcr/gcr-parser.c:1579
-msgid "Could not parse invalid or corrupted data."
-msgstr "अवैध या खराब आँकड़ा विश्लेषित नहीं कर सका."
-
-#: ../gcr/gcr-parser.c:1582
-msgid "The data is locked"
-msgstr "यह आँकड़ा तालाकित है."
-
-#: ../gp11/gp11-misc.c:101
-msgid "Insufficient memory available"
-msgstr "अपर्याप्त स्मृति उपलब्ध"
-
-#: ../gp11/gp11-misc.c:103
-msgid "The specified slot ID is not valid"
-msgstr "निर्दिष्ट स्लॉट ID वैध नहीं है"
-
-#: ../gp11/gp11-misc.c:105
-msgid "Internal error"
-msgstr "आंतरिक त्रुटि"
-
-#: ../gp11/gp11-misc.c:107
-msgid "The operation failed"
-msgstr "ऑपरेशन विफल"
-
-#: ../gp11/gp11-misc.c:109
-msgid "Invalid arguments"
-msgstr "अवैध तर्क"
-
-#: ../gp11/gp11-misc.c:111
-msgid "The module cannot create needed threads"
-msgstr "यह मॉड्यूल जरूरी थ्रेड नहीं बना सकता है"
-
-#: ../gp11/gp11-misc.c:113
-msgid "The module cannot lock data properly"
-msgstr "यह मॉड्यूल आँकड़ा ठीक से बंद नहीं कर सकता है"
-
-#: ../gp11/gp11-misc.c:115
-msgid "The field is read-only"
-msgstr "यह क्षेत्र केवल पठनीय है"
-
-#: ../gp11/gp11-misc.c:117
-msgid "The field is sensitive and cannot be revealed"
-msgstr "यह क्षेत्र संवेदनशील है और नहीं खोला जा सकता है"
-
-#: ../gp11/gp11-misc.c:119
-msgid "The field is invalid or does not exist"
-msgstr "यह क्षेत्र अवैध है या मौजूद नहीं है"
-
-#: ../gp11/gp11-misc.c:121
-msgid "Invalid value for field"
-msgstr "क्षेत्र के अवैध मान"
-
-#: ../gp11/gp11-misc.c:123
-msgid "The data is not valid or unrecognized"
-msgstr "यह आँकड़ा वैध या अपरिचित नहीं है"
-
-#: ../gp11/gp11-misc.c:125
-msgid "The data is too long"
-msgstr "यह आँकड़ा काफी लंबा है"
-
-#: ../gp11/gp11-misc.c:127
-msgid "An error occurred on the device"
-msgstr "इस युक्ति पर त्रुटि आई"
-
-#: ../gp11/gp11-misc.c:129
-msgid "Insufficient memory available on device"
-msgstr "युक्ति पर अपर्याप्त स्मृति उपलब्ध"
-
-#: ../gp11/gp11-misc.c:131
-msgid "The device was removed or unplugged"
-msgstr "यह युक्ति हटा दी गई या खोल दी गई"
-
-#: ../gp11/gp11-misc.c:133
-msgid "The encrypted data is not valid or unrecognized"
-msgstr "यह गोपित आँकड़ा वैध या अपरिचित नहीं है"
-
-#: ../gp11/gp11-misc.c:135
-msgid "The encrypted data is too long"
-msgstr "यह गोपित आँकड़ा काफी लंबा है"
-
-#: ../gp11/gp11-misc.c:137
-msgid "This operation is not supported"
-msgstr "यह ऑपरेशन समर्थित नहीं है"
-
-#: ../gp11/gp11-misc.c:139
-msgid "The key is missing or invalid"
-msgstr "यह कुंजी गुम या अवैध है"
-
-#: ../gp11/gp11-misc.c:141
-msgid "The key is the wrong size"
-msgstr "यह कुंजी गलत आकार का है"
-
-#: ../gp11/gp11-misc.c:143
-msgid "The key is of the wrong type"
-msgstr "यह कुंजी गलत प्रकार का है"
-
-#: ../gp11/gp11-misc.c:145
-msgid "No key is needed"
-msgstr "कोई कुंजी जरूरी नहीं"
-
-#: ../gp11/gp11-misc.c:147
-msgid "The key is different than before"
-msgstr "यह कुंजी पहले से भिन्न है"
-
-#: ../gp11/gp11-misc.c:149
-msgid "A key is needed"
-msgstr "एक कुंजी चाहिए"
-
-#: ../gp11/gp11-misc.c:151
-msgid "Cannot include the key in digest"
-msgstr "डाइजेस्ट में इस कुंजी को शामिल मत करें"
-
-#: ../gp11/gp11-misc.c:153
-msgid "This operation cannot be done with this key"
-msgstr "इस क्रिया को इस कुंजी से नहीं किया जा सकता है"
-
-#: ../gp11/gp11-misc.c:155
-msgid "The key cannot be wrapped"
-msgstr "यह कुंजी लपेटा नहीं जा सकता है"
-
-#: ../gp11/gp11-misc.c:157
-msgid "Cannot export this key"
-msgstr "इस कुंजी को निर्यात नहीं कर सकता है"
-
-#: ../gp11/gp11-misc.c:159
-msgid "The crypto mechanism is invalid or unrecognized"
-msgstr "यह गोपन यांत्रिकी अवैध या अपरिचित है"
-
-#: ../gp11/gp11-misc.c:161
-msgid "The crypto mechanism has an invalid argument"
-msgstr "यह गोपन यांत्रिकी के पास अवैध तर्क है"
-
-#: ../gp11/gp11-misc.c:163
-msgid "The object is missing or invalid"
-msgstr "यह वस्तु अनुपस्थित या अवैध है"
-
-#: ../gp11/gp11-misc.c:165
-msgid "Another operation is already taking place"
-msgstr "दूसरी क्रिया पहले से स्थान ले रही है"
-
-#: ../gp11/gp11-misc.c:167
-msgid "No operation is taking place"
-msgstr "कोई क्रिया नहीं आ रही है"
-
-#: ../gp11/gp11-misc.c:169
-msgid "The password or PIN is incorrect"
-msgstr "यह कूटशब्द या PIN गलत है"
-
-#: ../gp11/gp11-misc.c:171
-msgid "The password or PIN is invalid"
-msgstr "यह कूटशब्द या PIN अवैध है"
-
-#: ../gp11/gp11-misc.c:173
-msgid "The password or PIN is of an invalid length"
-msgstr "यह कूटशब्द या PIN पर्याप्त लंबाई की नहीं है"
-
-#: ../gp11/gp11-misc.c:175
-msgid "The password or PIN has expired"
-msgstr "यह कूटशब्द या PIN का समय समाप्त हो गया है"
-
-#: ../gp11/gp11-misc.c:177
-msgid "The password or PIN is locked"
-msgstr "यह कूटशब्द या PIN बंद है"
-
-#: ../gp11/gp11-misc.c:179
-msgid "The session is closed"
-msgstr "यह सत्र बंद है"
-
-#: ../gp11/gp11-misc.c:181
-msgid "Too many sessions are active"
-msgstr "कई सत्र सक्रिय हैं"
-
-#: ../gp11/gp11-misc.c:183
-msgid "The session is invalid"
-msgstr "यह सत्र अवैध है"
-
-#: ../gp11/gp11-misc.c:185
-msgid "The session is read-only"
-msgstr "यह सत्र केवल पठनीय है"
-
-#: ../gp11/gp11-misc.c:187
-msgid "An open session exists"
-msgstr "कोई खुला सत्र मौजद है"
-
-#: ../gp11/gp11-misc.c:189
-msgid "A read-only session exists"
-msgstr "एक केवल पठनीय सत्र मौजूद"
-
-#: ../gp11/gp11-misc.c:191
-msgid "An administrator session exists"
-msgstr "एक प्रशासक सत्र मौजूद"
-
-#: ../gp11/gp11-misc.c:193
-msgid "The signature is bad or corrupted"
-msgstr "यह हस्ताक्षर खराब या भ्रष्ट है"
-
-#: ../gp11/gp11-misc.c:195
-msgid "The signature is unrecognized or corrupted"
-msgstr "यह हस्ताक्षर अपरिचित या भ्रष्ट है"
-
-#: ../gp11/gp11-misc.c:197
-msgid "Certain required fields are missing"
-msgstr "कुछ जरूरी क्षेत्र अनुपस्थित हैं"
-
-#: ../gp11/gp11-misc.c:199
-msgid "Certain fields have invalid values"
-msgstr "कुछ क्षेत्र के पास अवैध मान हैं"
-
-#: ../gp11/gp11-misc.c:201
-msgid "The device is not present or unplugged"
-msgstr "यह युक्ति मौजूद नहीं है या अनप्लग हैं"
-
-#: ../gp11/gp11-misc.c:203
-msgid "The device is invalid or unrecognizable"
-msgstr "यह युक्ति अवैध है या अपरिचित है"
-
-#: ../gp11/gp11-misc.c:205
-msgid "The device is write protected"
-msgstr "यह युक्ति लेखन संरक्षित है"
-
-#: ../gp11/gp11-misc.c:207
-msgid "Cannot import because the key is invalid"
-msgstr "आयात नहीं कर सकता है क्योंकि कुंजी अवैध है"
-
-#: ../gp11/gp11-misc.c:209
-msgid "Cannot import because the key is of the wrong size"
-msgstr "आयात नहीं कर सकता है क्योंकि कुंजी गलत आकार की है"
-
-#: ../gp11/gp11-misc.c:211
-msgid "Cannot import because the key is of the wrong type"
-msgstr "आयात नहीं कर सकता है क्योंकि कुंजी गलत प्रकार की है"
-
-#: ../gp11/gp11-misc.c:213
-msgid "You are already logged in"
-msgstr "आप पहले से लॉगिन हैं"
-
-#: ../gp11/gp11-misc.c:215
-msgid "No user has logged in"
-msgstr "कोई उपयोक्ता लॉगिन नहीं है"
-
-#: ../gp11/gp11-misc.c:217
-msgid "The user's password or PIN is not set"
-msgstr "उपयोक्ता के कूटशब्द या PIN सेट नहीं है"
-
-#: ../gp11/gp11-misc.c:219
-msgid "The user is of an invalid type"
-msgstr "यह उपयोक्ता अवैध प्रकार का है"
-
-#: ../gp11/gp11-misc.c:221
-msgid "Another user is already logged in"
-msgstr "दूसरा उपयोक्ता पहले से लॉगिन है"
-
-#: ../gp11/gp11-misc.c:223
-msgid "Too many users of different types logged in"
-msgstr "विभिन्न प्रकार के कई उपयोक्ता लॉगिन हैं"
-
-#: ../gp11/gp11-misc.c:225
-msgid "Cannot import an invalid key"
-msgstr "कोई अवैध कुंजी आयात नहीं कर सकता है"
-
-#: ../gp11/gp11-misc.c:227
-msgid "Cannot import a key of the wrong size"
-msgstr "गलत आकार के कुंजी आयात नहीं कर सकता है"
-
-#: ../gp11/gp11-misc.c:229
-msgid "Cannot export because the key is invalid"
-msgstr "निर्यात नहीं कर सकता है क्योंकि कुंजी अवैध है"
-
-#: ../gp11/gp11-misc.c:231
-msgid "Cannot export because the key is of the wrong size"
-msgstr "निर्यात नहीं कर सकता है क्योंकि कुंजी गलत आकार की है"
-
-#: ../gp11/gp11-misc.c:233
-msgid "Cannot export because the key is of the wrong type"
-msgstr "निर्यात नहीं कर सकता है क्योंकि कुंजी गलत प्रकार की है"
-
-#: ../gp11/gp11-misc.c:235
-msgid "Unable to initialize the random number generator"
-msgstr "रेंडम संख्या जनक आरंभ करने में असमर्थ"
-
-#: ../gp11/gp11-misc.c:237
-msgid "No random number generator available"
-msgstr "कोई रेंडम संख्या जनक नहीं है"
-
-#: ../gp11/gp11-misc.c:239
-msgid "The crypto mechanism has an invalid parameter"
-msgstr "यह गोपन यांत्रिकी के पास अवैध पैरामीटर है"
-
-#: ../gp11/gp11-misc.c:241
-msgid "Not enough space to store the result"
-msgstr "परिणाम स्टोर करने के लिए पर्याप्त स्थान नहीं"
-
-#: ../gp11/gp11-misc.c:243
-msgid "The saved state is invalid"
-msgstr "यह सहेजी स्थिति अवैध है"
-
-#: ../gp11/gp11-misc.c:245
-msgid "The information is sensitive and cannot be revealed"
-msgstr "यह सूचना संवेदनशील है और खोली नहीं जा सकती है"
-
-#: ../gp11/gp11-misc.c:247
-msgid "The state cannot be saved"
-msgstr "यह स्थिति सहेजी नहीं जा सकती है"
-
-#: ../gp11/gp11-misc.c:249
-msgid "The module has not been initialized"
-msgstr "यह मॉड्यूल आरंभीकृत नहीं किया गया है"
-
-#: ../gp11/gp11-misc.c:251
-msgid "The module has already been initialized"
-msgstr "यह मॉड्यूल पहले से आरंभीकृत किया गया है"
-
-#: ../gp11/gp11-misc.c:253
-msgid "Cannot lock data"
-msgstr "आँकड़ा बंद नहीं कर सकता है"
-
-#: ../gp11/gp11-misc.c:255
-msgid "The data cannot be locked"
-msgstr "यह आँकड़ा बंद नहीं किया जा सकता है"
-
-#: ../gp11/gp11-misc.c:257
-msgid "The signature request was rejected by the user"
-msgstr "यह हस्ताक्षर आग्रह को उपयोक्ता के द्वारा अस्वीकृत किया गया था"
-
-#: ../gp11/gp11-misc.c:261
-msgid "Unknown error"
-msgstr "अज्ञात त्रुटि"
-
-#: ../library/gnome-keyring-utils.c:168
-msgid "Access Denied"
-msgstr "पंहुच अस्वीकृत"
-
-#: ../library/gnome-keyring-utils.c:170
-msgid "The gnome-keyring-daemon application is not running."
-msgstr "gnome-keyring-daemon अनुप्रयोग चल नहीं रहा है."
-
-#: ../library/gnome-keyring-utils.c:172
-msgid "Error communicating with gnome-keyring-daemon"
-msgstr "gnome-keyring-daemon के साथ संचार त्रुटि"
-
-#: ../library/gnome-keyring-utils.c:174
-msgid "A keyring with that name already exists"
-msgstr "उस नाम के साथ कीरिंग पहले से मौजूद है"
-
-#: ../library/gnome-keyring-utils.c:176
-msgid "Programmer error: The application sent invalid data."
-msgstr "प्रोग्रामर त्रुटि: इस अनुप्रयोग ने अवैध आंकड़ा भेजा."
-
-#: ../library/gnome-keyring-utils.c:178
-msgid "No matching results"
-msgstr "कोई मिलान परिणाम नहीं"
-
-#: ../library/gnome-keyring-utils.c:180
-msgid "A keyring with that name does not exist."
-msgstr "उस नाम के साथ कीरिंग मौजूद नहीं है"
-
-#: ../library/gnome-keyring-utils.c:187
-msgid "The keyring has already been unlocked."
-msgstr "यह कुंजीरिंग पहले से खुला है."
-
-#: ../pkcs11/gck/gck-certificate.c:710
-msgid "Unnamed Certificate"
-msgstr "बेनाम प्रमाणपत्र"
-
-#: ../pkcs11/ssh-store/gck-ssh-private-key.c:309
-msgid "Couldn't parse public SSH key"
-msgstr "सार्वजनिक SSH कुंजी विश्लेषित नहीं कर सका"
-=======
+"नये कीरिंग के लिये नाम व शब्दकूट जरूर दें."
+
 msgid "Applications"
 msgstr "अनुप्रयोग"
 
@@ -2909,5 +1573,4 @@
 #~ msgstr "यहाँ आयात करें:"
 
 #~ msgid "Password:"
-#~ msgstr "कूटशब्द: "
->>>>>>> b404c5af
+#~ msgstr "कूटशब्द: "