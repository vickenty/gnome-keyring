# Slovenian translations for gnome-keyring.
# Copyright (C) 2009 gnome-keyring COPYRIGHT HOLDER
# This file is distributed under the same license as the gnome-keyring package.
#
# Matic Žgur <mr.zgur@gmail.com>, 2006.
# Matej Urbančič <mateju@svn.gnome.org>, 2005 - 2010.
#
msgid ""
msgstr ""
"Project-Id-Version: gnome-keyring master\n"
"Report-Msgid-Bugs-To: http://bugzilla.gnome.org/enter_bug.cgi?product=gnome-keyring&component=general\n"
"POT-Creation-Date: 2010-08-30 16:39+0000\n"
"PO-Revision-Date: 2010-08-30 19:00+0100\n"
"Last-Translator: Matej Urbančič <mateju@svn.gnome.org>\n"
"Language-Team: Slovenian GNOME Translation Team <gnome-si@googlegroups.com>\n"
"MIME-Version: 1.0\n"
"Content-Type: text/plain; charset=UTF-8\n"
"Content-Transfer-Encoding: 8bit\n"
"Plural-Forms: nplurals=4; plural=(n%100==1 ? 1 : n%100==2 ? 2 : n%100==3 || n%100==4 ? 3 : 0);\n"
"X-Poedit-Language: Slovenian\n"
"X-Poedit-Country: SLOVENIA\n"
"X-Poedit-SourceCharset: utf-8\n"

#. TRANSLATORS: This is the label for an keyring created without a label
#: ../daemon/dbus/gkd-secret-change.c:78
#: ../daemon/dbus/gkd-secret-create.c:74
#: ../pkcs11/secret-store/gkm-secret-collection.c:325
#: ../pkcs11/wrap-layer/gkm-wrap-login.c:317
#: ../pkcs11/wrap-layer/gkm-wrap-prompt.c:763
msgid "Unnamed"
msgstr "Neimenovano"

#: ../daemon/dbus/gkd-secret-change.c:86
msgid "Change Keyring Password"
msgstr "Spremeni geslo zbirke ključev"

#: ../daemon/dbus/gkd-secret-change.c:88
#, c-format
msgid "Choose a new password for the '%s' keyring"
msgstr "Izberite novo geslo za zbirko ključev '%s'"

#: ../daemon/dbus/gkd-secret-change.c:92
#, c-format
msgid "An application wants to change the password for the '%s' keyring. Choose the new password you want to use for it."
msgstr "Program želi spremeniti geslo za zbirko ključev '%s'. Izbrati je treba novo geslo za to zbirko."

#: ../daemon/dbus/gkd-secret-change.c:111
msgid "The original password was incorrect"
msgstr "Izvorno geslo je napačno."

#: ../daemon/dbus/gkd-secret-create.c:78
msgid "New Keyring Password"
msgstr "Novo geslo za zbirko ključev"

#: ../daemon/dbus/gkd-secret-create.c:79
msgid "Choose password for new keyring"
msgstr "Izberite geslo za novo zbirko ključev"

#: ../daemon/dbus/gkd-secret-create.c:81
#, c-format
msgid "An application wants to create a new keyring called '%s'. Choose the password you want to use for it."
msgstr "Program želi ustvariti novo zbirko ključev z imenom '%s'. Izbrati je treba geslo za novo zbirko."

#: ../daemon/gnome-keyring-pkcs11.desktop.in.in.h:1
msgid "Certificate and Key Storage"
msgstr "Hranjenje potrdil in ključev"

#: ../daemon/gnome-keyring-pkcs11.desktop.in.in.h:2
msgid "GNOME Keyring: PKCS#11 Component"
msgstr "GNOME zbirka ključev: PKCS#11 enota"

#: ../daemon/gnome-keyring-secrets.desktop.in.in.h:1
msgid "GNOME Keyring: Secret Service"
msgstr "GNOME zbirka ključev: skrite storitve"

#: ../daemon/gnome-keyring-secrets.desktop.in.in.h:2
msgid "Secret Storage Service"
msgstr "Shranjevanje skritih storitev"

#: ../daemon/gnome-keyring-ssh.desktop.in.in.h:1
msgid "GNOME Keyring: SSH Agent"
msgstr "GNOME zbirka ključev: SSH agent"

#: ../daemon/gnome-keyring-ssh.desktop.in.in.h:2
msgid "SSH Key Agent"
msgstr "SSH Agent ključev"

#: ../daemon/gnome-keyring-gpg.desktop.in.in.h:1
msgid "GNOME Keyring: GPG Agent"
msgstr "GNOME zbirka ključev: GPG agent"

#: ../daemon/gnome-keyring-gpg.desktop.in.in.h:2
msgid "GPG Password Agent"
msgstr "GPG agent gesel"

#: ../daemon/gpg-agent/gkd-gpg-agent-ops.c:102
msgid "Unknown"
msgstr "Neznano"

#: ../daemon/gpg-agent/gkd-gpg-agent-ops.c:200
#, c-format
msgid "PGP Key: %s"
msgstr "PGP ključ: %s"

#: ../daemon/gpg-agent/gkd-gpg-agent-ops.c:303
#: ../daemon/gpg-agent/gkd-gpg-agent-ops.c:304
msgid "Enter Passphrase"
msgstr "Vnesite šifrirno geslo"

#: ../daemon/gpg-agent/gkd-gpg-agent-ops.c:341
msgid "Forget this password if idle for"
msgstr "Pozabi geslo ob nedejavnosti"

#: ../daemon/gpg-agent/gkd-gpg-agent-ops.c:342
msgid "Forget this password after"
msgstr "Pozabi geslo po"

#: ../daemon/gpg-agent/gkd-gpg-agent-ops.c:343
msgid "Forget this password when I log out"
msgstr "Pozabi geslo ob odjavi"

#. TRANSLATORS: This is the display label for the login keyring
#: ../daemon/login/gkd-login.c:159
msgid "Login"
msgstr "Prijava"

#: ../egg/egg-oid.c:41
msgid "Domain Component"
msgstr "Enota domene"

#: ../egg/egg-oid.c:43
msgid "User ID"
msgstr "Uporabnikov ID"

#: ../egg/egg-oid.c:46
msgid "Email"
msgstr "Elektronski naslov"

#: ../egg/egg-oid.c:54
msgid "Date of Birth"
msgstr "Rojstni datum"

#: ../egg/egg-oid.c:56
msgid "Place of Birth"
msgstr "Kraj rojstva"

#: ../egg/egg-oid.c:58
msgid "Gender"
msgstr "Spol"

#: ../egg/egg-oid.c:60
msgid "Country of Citizenship"
msgstr "Državljanstvo"

#: ../egg/egg-oid.c:62
msgid "Country of Residence"
msgstr "Država bivanja"

#: ../egg/egg-oid.c:65
msgid "Common Name"
msgstr "Splošno ime"

#: ../egg/egg-oid.c:67
msgid "Surname"
msgstr "Priimek"

#: ../egg/egg-oid.c:69
#: ../gcr/gcr-certificate-basics-widget.ui.h:18
#: ../gcr/gcr-certificate-details-widget.c:318
msgid "Serial Number"
msgstr "Zaporedna številka"

#: ../egg/egg-oid.c:71
msgid "Country"
msgstr "Država"

#: ../egg/egg-oid.c:73
msgid "Locality"
msgstr "Krajevnost"

#: ../egg/egg-oid.c:75
msgid "State"
msgstr "Okraj"

#: ../egg/egg-oid.c:77
msgid "Street"
msgstr "Ulica"

#: ../egg/egg-oid.c:79
msgid "Organization"
msgstr "Organizacija"

#: ../egg/egg-oid.c:81
msgid "Organizational Unit"
msgstr "Organizacijska enota"

#: ../egg/egg-oid.c:83
msgid "Title"
msgstr "Naslov"

#: ../egg/egg-oid.c:85
msgid "Telephone Number"
msgstr "Telefonska številka"

#: ../egg/egg-oid.c:87
msgid "Given Name"
msgstr "Rojstno ime"

#: ../egg/egg-oid.c:89
msgid "Initials"
msgstr "Začetnici"

#: ../egg/egg-oid.c:91
msgid "Generation Qualifier"
msgstr "Red potomstva"

#: ../egg/egg-oid.c:93
msgid "DN Qualifier"
msgstr "DN določilo"

#: ../egg/egg-oid.c:95
msgid "Pseudonym"
msgstr "Psevdonim"

#: ../egg/egg-oid.c:98
msgid "RSA"
msgstr "RSA"

#: ../egg/egg-oid.c:100
msgid "MD2 with RSA"
msgstr "MD2 z RSA"

#: ../egg/egg-oid.c:102
msgid "MD5 with RSA"
msgstr "MD5 z RSA"

#: ../egg/egg-oid.c:104
msgid "SHA1 with RSA"
msgstr "SHA1 z RSA"

#: ../egg/egg-oid.c:107
msgid "DSA"
msgstr "DSA"

#: ../egg/egg-oid.c:109
msgid "SHA1 with DSA"
msgstr "SHA1 z DSA"

#: ../egg/egg-spawn.c:273
#, c-format
msgid "Unexpected error in select() reading data from a child process (%s)"
msgstr "Nepričakovana napaka v select() med branjem podatkov procesa podrejenega predmeta (%s)"

#: ../egg/egg-spawn.c:320
#, c-format
msgid "Unexpected error in waitpid() (%s)"
msgstr "Nepričakovana napaka v waitpid() (%s)"

#: ../gcr/gcr-certificate-basics-widget.c:59
msgid "<i>Not Part of Certificate</i>"
msgstr "<i>Ni del potrdila</i>"

#: ../gcr/gcr-certificate-basics-widget.c:80
msgid "<i>unknown</i>"
msgstr "<i>neznano</i>"

#: ../gcr/gcr-certificate-basics-widget.ui.h:1
msgid "<Not Part of Certificate>"
msgstr "<Ni del potrdila>"

#: ../gcr/gcr-certificate-basics-widget.ui.h:2
msgid "<b>Fingerprints</b>"
msgstr "<b>Prstni odtisi</b>"

#: ../gcr/gcr-certificate-basics-widget.ui.h:3
msgid "<b>Issued By</b>"
msgstr "<b>Izdajatelj</b>"

#: ../gcr/gcr-certificate-basics-widget.ui.h:4
msgid "<b>Issued To</b>"
msgstr "<b>Izdano</b>"

#: ../gcr/gcr-certificate-basics-widget.ui.h:5
msgid "<b>This certificate has been verified for the following uses:</b>"
msgstr "<b>To potrdilo je bilo preverjeno za naslednje vrste uporabe:</b>"

#: ../gcr/gcr-certificate-basics-widget.ui.h:6
msgid "<b>Validity</b>"
msgstr "<b>Veljavnost</b>"

#: ../gcr/gcr-certificate-basics-widget.ui.h:7
msgid "Common Name (CN)"
msgstr "Splošno ime (CN)"

#: ../gcr/gcr-certificate-basics-widget.ui.h:8
msgid "Email Recipient Certificate"
msgstr "Potrdilo prejemnika elektronske pošte"

#: ../gcr/gcr-certificate-basics-widget.ui.h:9
msgid "Email Signer Certificate"
msgstr "Potrdilo podpisnika elektronske pošte"

#: ../gcr/gcr-certificate-basics-widget.ui.h:10
msgid "Expires On"
msgstr "Poteče dne"

#: ../gcr/gcr-certificate-basics-widget.ui.h:11
msgid "Issued On"
msgstr "Izdan dne"

#: ../gcr/gcr-certificate-basics-widget.ui.h:12
msgid "MD5 Fingerprint"
msgstr "Prstni odtis MD5"

#: ../gcr/gcr-certificate-basics-widget.ui.h:13
msgid "Organization (O)"
msgstr "Organizacija (O)"

#: ../gcr/gcr-certificate-basics-widget.ui.h:14
msgid "Organizational Unit (OU)"
msgstr "Organizacijska enota (OU)"

#: ../gcr/gcr-certificate-basics-widget.ui.h:15
msgid "SHA1 Fingerprint"
msgstr "Prstni odtis SHA1"

#: ../gcr/gcr-certificate-basics-widget.ui.h:16
msgid "SSL Client Certificate"
msgstr "Potrdilo odjemalca SSL"

#: ../gcr/gcr-certificate-basics-widget.ui.h:17
msgid "SSL Server Certificate"
msgstr "Potrdilo strežnika SSL"

#: ../gcr/gcr-certificate-details-widget.c:203
msgid "Extension"
msgstr "Pripona"

#: ../gcr/gcr-certificate-details-widget.c:208
msgid "Identifier"
msgstr "Določilo"

#: ../gcr/gcr-certificate-details-widget.c:216
msgid "Value"
msgstr "Vrednost"

#: ../gcr/gcr-certificate-details-widget.c:224
msgid "Critical"
msgstr "Kritično"

#: ../gcr/gcr-certificate-details-widget.c:224
msgid "Yes"
msgstr "Da"

#: ../gcr/gcr-certificate-details-widget.c:224
msgid "No"
msgstr "Ne"

#. The subject
#: ../gcr/gcr-certificate-details-widget.c:299
msgid "Subject Name"
msgstr "Ime predmeta"

#. The Issuer
#: ../gcr/gcr-certificate-details-widget.c:303
msgid "Issuer Name"
msgstr "Ime izdajatelja"

#. The Issued Parameters
#: ../gcr/gcr-certificate-details-widget.c:307
msgid "Issued Certificate"
msgstr "Izdano potrdilo"

#: ../gcr/gcr-certificate-details-widget.c:312
msgid "Version"
msgstr "Različica"

#: ../gcr/gcr-certificate-details-widget.c:325
msgid "Not Valid Before"
msgstr "Neveljaven pred"

#: ../gcr/gcr-certificate-details-widget.c:330
msgid "Not Valid After"
msgstr "Neveljaven po"

#. Signature
#: ../gcr/gcr-certificate-details-widget.c:335
#: ../gcr/gcr-certificate-details-widget.c:351
msgid "Signature"
msgstr "Podpis"

#: ../gcr/gcr-certificate-details-widget.c:339
msgid "Signature Algorithm"
msgstr "Algoritem podpisa"

#: ../gcr/gcr-certificate-details-widget.c:344
msgid "Signature Parameters"
msgstr "Določila podpisa"

#. Public Key Info
#: ../gcr/gcr-certificate-details-widget.c:355
msgid "Public Key Info"
msgstr "Podrobnosti javnega ključa"

#: ../gcr/gcr-certificate-details-widget.c:359
msgid "Key Algorithm"
msgstr "Algoritem ključa"

#: ../gcr/gcr-certificate-details-widget.c:364
msgid "Key Parameters"
msgstr "Določila ključa"

#: ../gcr/gcr-certificate-details-widget.c:371
msgid "Key Size"
msgstr "Velikost ključa"

#: ../gcr/gcr-certificate-details-widget.c:378
#: ../gcr/gcr-parser.c:203
msgid "Public Key"
msgstr "Javni ključ"

#. Fingerprints
#: ../gcr/gcr-certificate-details-widget.c:383
msgid "Fingerprints"
msgstr "Prstni odtisi"

#: ../gcr/gcr-import-dialog.ui.h:1
msgid "<span size='large' weight='bold'>Import Certificates and Keys</span>"
msgstr "<span size='large' weight='bold'>Uvoz potrdil in ključev</span>"

#: ../gcr/gcr-import-dialog.ui.h:2
msgid "Import Into:"
msgstr "Uvozi v:"

#: ../gcr/gcr-import-dialog.ui.h:3
msgid "Password:"
msgstr "Geslo:"

#: ../gcr/gcr-unlock-options-widget.ui.h:1
msgid "Lock this keyring after"
msgstr "Zakleni zbirko ključev po"

#: ../gcr/gcr-unlock-options-widget.ui.h:2
msgid "Lock this keyring if idle for"
msgstr "Zakleni zbirko ključev ob nedejavnosti"

#: ../gcr/gcr-unlock-options-widget.ui.h:3
msgid "Lock this keyring when I log out"
msgstr "Samodejno zakleni zbirko ključev ob odjavi."

#: ../gcr/gcr-unlock-options-widget.ui.h:4
msgid "minutes"
msgstr "minut"

#: ../gcr/gcr-importer.c:163
#: ../gcr/gcr-parser.c:1565
#: ../gp11/gp11-misc.c:98
msgid "The operation was cancelled"
msgstr "Dejanje je preklicano."

#: ../gcr/gcr-importer.c:255
#, c-format
msgid "No location available to import to"
msgstr "Ni določenega mesta za shranjevanje uvoženih predmetov"

#: ../gcr/gcr-importer.c:404
msgid "Import Certificates/Keys"
msgstr "Uvoz potrdil ali ključev"

#: ../gcr/gcr-importer.c:411
msgid "Choose a location to store the imported certificates/keys."
msgstr "Izbor mesta za shranjevanje uvoženih potrdil in ključev"

#: ../gcr/gcr-importer.c:436
#: ../pkcs11/wrap-layer/gkm-wrap-prompt.c:676
msgid "Enter password to unlock the private key"
msgstr "Vnesite geslo za odklepanje osebnega ključa"

#: ../gcr/gcr-importer.c:438
#: ../pkcs11/wrap-layer/gkm-wrap-prompt.c:678
msgid "Enter password to unlock the certificate"
msgstr "Vnesite geslo za odklepanje potrdila"

#: ../gcr/gcr-importer.c:440
#: ../pkcs11/wrap-layer/gkm-wrap-prompt.c:682
msgid "Enter password to unlock"
msgstr "Vnesite geslo za odklepanje"

#. TRANSLATORS: The key is locked.
#: ../gcr/gcr-importer.c:449
msgid "In order to import the private key, it must be unlocked"
msgstr "Za uvoz osebnega ključa mora biti ta odklenjen"

#. TRANSLATORS: The certificate is locked.
#: ../gcr/gcr-importer.c:452
msgid "In order to import the certificate, it must be unlocked"
msgstr "Za uvoz osebnega potrdila mora biti to odklenjeno"

#. TRANSLATORS: The data is locked.
#: ../gcr/gcr-importer.c:455
msgid "In order to import the data, it must be unlocked"
msgstr "Za uvoz podatkov morajo biti ti odklenjeni"

#. TRANSLATORS: The key is locked.
#: ../gcr/gcr-importer.c:460
#, c-format
msgid "In order to import the private key '%s', it must be unlocked"
msgstr "Za uvoz osebnega ključa '%s' mora biti ta odklenjen"

#. TRANSLATORS: The certificate is locked.
#: ../gcr/gcr-importer.c:463
#, c-format
msgid "In order to import the certificate '%s', it must be unlocked"
msgstr "Za uvoz osebnega potrdila '%s' mora biti to odklenjeno"

#. TRANSLATORS: The object '%s' is locked.
#: ../gcr/gcr-importer.c:466
#, c-format
msgid "In order to import '%s', it must be unlocked"
msgstr "Za uvoz  predmeta'%s' mora biti ta odklenjen"

#: ../gcr/gcr-parser.c:197
msgid "Private Key"
msgstr "Osebni ključ"

#: ../gcr/gcr-parser.c:200
msgid "Certificate"
msgstr "Potrdilo"

#: ../gcr/gcr-parser.c:1568
msgid "Unrecognized or unsupported data."
msgstr "Neznani ali nepodprti podatki."

#: ../gcr/gcr-parser.c:1571
msgid "Could not parse invalid or corrupted data."
msgstr "Ni mogoče razčleniti neveljavnih ali pokvarjenih podatkov."

#: ../gcr/gcr-parser.c:1574
msgid "The data is locked"
msgstr "Podatki so zaklenjeni"

#: ../gp11/gp11-misc.c:101
msgid "Insufficient memory available"
msgstr "Na voljo je premalo pomnilnika"

#: ../gp11/gp11-misc.c:103
msgid "The specified slot ID is not valid"
msgstr "Izbran ID ni veljaven"

#: ../gp11/gp11-misc.c:105
msgid "Internal error"
msgstr "Notranja napaka"

#: ../gp11/gp11-misc.c:107
msgid "The operation failed"
msgstr "Dejanje ni uspelo"

#: ../gp11/gp11-misc.c:109
msgid "Invalid arguments"
msgstr "Neveljavni argumenti"

#: ../gp11/gp11-misc.c:111
msgid "The module cannot create needed threads"
msgstr "Z modulom ni mogoče ustvariti zahtevanih niti"

#: ../gp11/gp11-misc.c:113
msgid "The module cannot lock data properly"
msgstr "Z modulom ni mogoče ustrezno zakleniti podatkov"

#: ../gp11/gp11-misc.c:115
msgid "The field is read-only"
msgstr "Polje je le za branje"

#: ../gp11/gp11-misc.c:117
msgid "The field is sensitive and cannot be revealed"
msgstr "Polje je občutljivo in ga ni mogoče odkriti"

#: ../gp11/gp11-misc.c:119
msgid "The field is invalid or does not exist"
msgstr "Polje ni veljavno ali pa ne obstaja"

#: ../gp11/gp11-misc.c:121
msgid "Invalid value for field"
msgstr "Neveljavna vrednost polja"

#: ../gp11/gp11-misc.c:123
msgid "The data is not valid or unrecognized"
msgstr "Podatki niso veljavni ali pa jih ni mogoče prepoznati"

#: ../gp11/gp11-misc.c:125
msgid "The data is too long"
msgstr "Podatki so predolgi"

#: ../gp11/gp11-misc.c:127
msgid "An error occurred on the device"
msgstr "Prišlo je do napake na napravi"

#: ../gp11/gp11-misc.c:129
msgid "Insufficient memory available on device"
msgstr "Ni zadostnega pomnilnika na napravi"

#: ../gp11/gp11-misc.c:131
msgid "The device was removed or unplugged"
msgstr "Naprava je bila odstranjena ali pa je bila odklopljena"

#: ../gp11/gp11-misc.c:133
msgid "The encrypted data is not valid or unrecognized"
msgstr "Šifrirani podatki niso veljavni ali pa jih ni mogoče prepoznati"

#: ../gp11/gp11-misc.c:135
msgid "The encrypted data is too long"
msgstr "Šifrirani podatki so predolgi"

#: ../gp11/gp11-misc.c:137
msgid "This operation is not supported"
msgstr "Naloga ni podprta."

#: ../gp11/gp11-misc.c:139
msgid "The key is missing or invalid"
msgstr "Ključa ni ali pa je neveljaven"

#: ../gp11/gp11-misc.c:141
msgid "The key is the wrong size"
msgstr "Velikost ključa je napačna"

#: ../gp11/gp11-misc.c:143
msgid "The key is of the wrong type"
msgstr "Vrsta ključa je napačna"

#: ../gp11/gp11-misc.c:145
msgid "No key is needed"
msgstr "Ključ ni zahtevan"

#: ../gp11/gp11-misc.c:147
msgid "The key is different from before"
msgstr "Ključ je drugačen, kot je bil prej"

#: ../gp11/gp11-misc.c:149
msgid "A key is needed"
msgstr "Ključ je nujno zahtevan"

#: ../gp11/gp11-misc.c:151
msgid "Cannot include the key in digest"
msgstr "V povzetku ni mogoče vključiti ključa"

#: ../gp11/gp11-misc.c:153
msgid "This operation cannot be done with this key"
msgstr "Dejanja s tem ključem ni mogoče izvesti"

#: ../gp11/gp11-misc.c:155
msgid "The key cannot be wrapped"
msgstr "Ključa ni mogoče prelomiti."

#: ../gp11/gp11-misc.c:157
msgid "Cannot export this key"
msgstr "Ključa ni mogoče uporabiti"

#: ../gp11/gp11-misc.c:159
msgid "The crypto mechanism is invalid or unrecognized"
msgstr "Mehanizem šifriranja je neveljaven ali pa ni prepoznan"

#: ../gp11/gp11-misc.c:161
msgid "The crypto mechanism has an invalid argument"
msgstr "Mehanizem šifriranja ima neveljaven argument"

#: ../gp11/gp11-misc.c:163
msgid "The object is missing or invalid"
msgstr "Predmet manjka ali pa je neveljaven"

#: ../gp11/gp11-misc.c:165
msgid "Another operation is already taking place"
msgstr "Trenutno teče že druga dejavnost"

#: ../gp11/gp11-misc.c:167
msgid "No operation is taking place"
msgstr "Trenutno ni dejanj v izvajanju"

#: ../gp11/gp11-misc.c:169
msgid "The password or PIN is incorrect"
msgstr "Uporabniško ime ali pa PIN geslo ni pravilno."

#: ../gp11/gp11-misc.c:171
msgid "The password or PIN is invalid"
msgstr "Uporabniško ime ali pa PIN geslo je neveljavno."

#: ../gp11/gp11-misc.c:173
msgid "The password or PIN is of an invalid length"
msgstr "Geslo ali PIN koda ni ustrezne velikosti"

#: ../gp11/gp11-misc.c:175
msgid "The password or PIN has expired"
msgstr "Geslo ali PIN koda sta pokvarjena"

#: ../gp11/gp11-misc.c:177
msgid "The password or PIN is locked"
msgstr "Uporabniško ime ali pa PIN geslo je zakljenjeno."

#: ../gp11/gp11-misc.c:179
msgid "The session is closed"
msgstr "Seja je zaprta"

#: ../gp11/gp11-misc.c:181
msgid "Too many sessions are active"
msgstr "Dejavnih je preveč sej."

#: ../gp11/gp11-misc.c:183
msgid "The session is invalid"
msgstr "Seja ni veljavna."

#: ../gp11/gp11-misc.c:185
msgid "The session is read-only"
msgstr "Seja je le za branje"

#: ../gp11/gp11-misc.c:187
msgid "An open session exists"
msgstr "Trenutno obtaja odprta seja"

#: ../gp11/gp11-misc.c:189
msgid "A read-only session exists"
msgstr "Trenutno je zagnana seja le za branje "

#: ../gp11/gp11-misc.c:191
msgid "An administrator session exists"
msgstr "Trenutno je zagnana skrbniška seja."

#: ../gp11/gp11-misc.c:193
msgid "The signature is bad or corrupted"
msgstr "Podpis je slab ali pa je pokvarjen"

#: ../gp11/gp11-misc.c:195
msgid "The signature is unrecognized or corrupted"
msgstr "Podpis ni prepoznan ali pa je pokvarjen"

#: ../gp11/gp11-misc.c:197
msgid "Certain required fields are missing"
msgstr "Nekatera zahtevana polja niso izpolnjena"

#: ../gp11/gp11-misc.c:199
msgid "Certain fields have invalid values"
msgstr "Nekatera polja imajo neveljavne vrednosti"

#: ../gp11/gp11-misc.c:201
msgid "The device is not present or unplugged"
msgstr "Naprava ni navzoča ali pa ni ustrezno priklopljena"

#: ../gp11/gp11-misc.c:203
msgid "The device is invalid or unrecognizable"
msgstr "Naprava je neveljavna ali pa je ni mogoče prepoznati"

#: ../gp11/gp11-misc.c:205
msgid "The device is write protected"
msgstr "Naprava je zaščitena pred pisanjem"

#: ../gp11/gp11-misc.c:207
msgid "Cannot import because the key is invalid"
msgstr "Uvoz ni mogoč, ker je ključ neveljaven"

#: ../gp11/gp11-misc.c:209
msgid "Cannot import because the key is of the wrong size"
msgstr "Uvoz ni mogoč, ker je ključ napačne velikosti."

#: ../gp11/gp11-misc.c:211
msgid "Cannot import because the key is of the wrong type"
msgstr "Uvoz ni mogoč, ker je ključ napačne vrste."

#: ../gp11/gp11-misc.c:213
msgid "You are already logged in"
msgstr "Vi ste že uspešno prijavljeni."

#: ../gp11/gp11-misc.c:215
msgid "No user has logged in"
msgstr "Noben uporabnik se ni logiral"

#: ../gp11/gp11-misc.c:217
msgid "The user's password or PIN is not set"
msgstr "Podatek uporabniškega gesla ali PIN kode ni nastavljen."

#: ../gp11/gp11-misc.c:219
msgid "The user is of an invalid type"
msgstr "Vrsta uporabnika ni veljavna"

#: ../gp11/gp11-misc.c:221
msgid "Another user is already logged in"
msgstr "Drug uporabnik je že prijavljen"

#: ../gp11/gp11-misc.c:223
msgid "Too many users of different types logged in"
msgstr "Prijavljenih je preveč različnih uporabnikov"

#: ../gp11/gp11-misc.c:225
msgid "Cannot import an invalid key"
msgstr "Ni mogoče uvoziti neveljavnega ključa"

#: ../gp11/gp11-misc.c:227
msgid "Cannot import a key of the wrong size"
msgstr "Uvoz ni mogoče, ker ima ključ napačno velikost."

#: ../gp11/gp11-misc.c:229
msgid "Cannot export because the key is invalid"
msgstr "Izvoz ni mogoče, ker ključ ni veljaven."

#: ../gp11/gp11-misc.c:231
msgid "Cannot export because the key is of the wrong size"
msgstr "Izvoz ni mogoče, ker ima ključ napačno velikost."

#: ../gp11/gp11-misc.c:233
msgid "Cannot export because the key is of the wrong type"
msgstr "Izvoz ni mogoče, ker je ključ napačne vrste."

#: ../gp11/gp11-misc.c:235
msgid "Unable to initialize the random number generator"
msgstr "Ni mogoče zagnati programa za izpis naključnih števil."

#: ../gp11/gp11-misc.c:237
msgid "No random number generator available"
msgstr "Na voljo ni nobenega programa za izpis naključnih števil"

#: ../gp11/gp11-misc.c:239
msgid "The crypto mechanism has an invalid parameter"
msgstr "Mehanizem šifriranja ima določene neveljavne parametre."

#: ../gp11/gp11-misc.c:241
msgid "Not enough space to store the result"
msgstr "Ni dovolj prostora za shranjevanje rezultatov."

#: ../gp11/gp11-misc.c:243
msgid "The saved state is invalid"
msgstr "Shranjeno stanje je neveljavno."

#: ../gp11/gp11-misc.c:245
msgid "The information is sensitive and cannot be revealed"
msgstr "Podrobnosti so občutljive in jih ni mogoče odkriti."

#: ../gp11/gp11-misc.c:247
msgid "The state cannot be saved"
msgstr "Stanja ni mogoče shraniti."

#: ../gp11/gp11-misc.c:249
msgid "The module has not been initialized"
msgstr "Modul še ni zagnan."

#: ../gp11/gp11-misc.c:251
msgid "The module has already been initialized"
msgstr "Modul je že zagnan."

#: ../gp11/gp11-misc.c:253
msgid "Cannot lock data"
msgstr "Ni mogoče zakleniti podatkov."

#: ../gp11/gp11-misc.c:255
msgid "The data cannot be locked"
msgstr "Podatkov ni mogoče zakleniti"

#: ../gp11/gp11-misc.c:257
msgid "The signature request was rejected by the user"
msgstr "Podpisovanje je bilo zavrnjeno s strani uporabnika."

#: ../gp11/gp11-misc.c:261
msgid "Unknown error"
msgstr "Neznana napaka"

#: ../pkcs11/gkm/gkm-certificate.c:726
msgid "Unnamed Certificate"
msgstr "Neimenovano potrdilo"

#: ../pkcs11/ssh-store/gkm-ssh-private-key.c:339
msgid "Couldn't parse public SSH key"
msgstr "Ni mogoče razčleniti SSH ključa."

#. Get the label ready
#: ../pkcs11/wrap-layer/gkm-wrap-login.c:317
#, c-format
msgid "Unlock password for: %s"
msgstr "Geslo odklepanja za: %s"

#: ../pkcs11/wrap-layer/gkm-wrap-prompt.c:88
#: ../pkcs11/wrap-layer/gkm-wrap-prompt.c:775
msgid "The unlock password was incorrect"
msgstr "Geslo za odklepanje je napačno."

#: ../pkcs11/wrap-layer/gkm-wrap-prompt.c:606
msgid "Unlock Login Keyring"
msgstr "Odklenite prijavno zbirko ključev"

#: ../pkcs11/wrap-layer/gkm-wrap-prompt.c:608
msgid "Enter password to unlock your login keyring"
msgstr "Vnesite geslo za odklepanje prijavnih ključev"

#: ../pkcs11/wrap-layer/gkm-wrap-prompt.c:612
msgid "The password you use to log in to your computer no longer matches that of your login keyring."
msgstr "Geslo, ki  se uporabi ob prijavi v sistem, se ne sklada z geslom zbirke ključev."

#: ../pkcs11/wrap-layer/gkm-wrap-prompt.c:614
msgid "The login keyring did not get unlocked when you logged into your computer."
msgstr "Prijavna zbirka ključev ni bila samodejno odklenjena ob prijavi."

#: ../pkcs11/wrap-layer/gkm-wrap-prompt.c:632
msgid "Unlock Keyring"
msgstr "Odklenite zbirko ključev"

#: ../pkcs11/wrap-layer/gkm-wrap-prompt.c:634
#, c-format
msgid "Enter password for keyring '%s' to unlock"
msgstr "Vnesite geslo za dostop do '%s' zbirke ključev"

#: ../pkcs11/wrap-layer/gkm-wrap-prompt.c:638
#, c-format
msgid "An application wants access to the keyring '%s', but it is locked"
msgstr "Program zahteva dostop do zbirke ključev '%s', vendar je ta zaklenjena."

#: ../pkcs11/wrap-layer/gkm-wrap-prompt.c:661
msgid "Unlock private key"
msgstr "Odkleni osebni ključ"

#: ../pkcs11/wrap-layer/gkm-wrap-prompt.c:663
msgid "Unlock certificate"
msgstr "Odkleni potrdilo"

#: ../pkcs11/wrap-layer/gkm-wrap-prompt.c:665
msgid "Unlock public key"
msgstr "Odkleni javni ključ"

#: ../pkcs11/wrap-layer/gkm-wrap-prompt.c:667
msgid "Unlock"
msgstr "Odkleni"

#: ../pkcs11/wrap-layer/gkm-wrap-prompt.c:680
msgid "Enter password to unlock the public key"
msgstr "Vnesite geslo za odklepanje javnega ključa"

#. TRANSLATORS: The private key is locked
#: ../pkcs11/wrap-layer/gkm-wrap-prompt.c:692
#, c-format
msgid "An application wants access to the private key '%s', but it is locked"
msgstr "Program zahteva dostop do osebnega ključa '%s', vendar je ta zaklenjen"

#. TRANSLATORS: The certificate is locked
#: ../pkcs11/wrap-layer/gkm-wrap-prompt.c:695
#, c-format
msgid "An application wants access to the certificate '%s', but it is locked"
msgstr "Program zahteva dostop do potrdila '%s', vendar je to zaklenjeno"

#. TRANSLATORS: The public key is locked
#: ../pkcs11/wrap-layer/gkm-wrap-prompt.c:698
#, c-format
msgid "An application wants access to the public key '%s', but it is locked"
msgstr "Program zahteva dostop do javnega ključa '%s', vendar je ta zaklenjen"

#. TRANSLATORS: The object '%s' is locked
#: ../pkcs11/wrap-layer/gkm-wrap-prompt.c:701
#, c-format
msgid "An application wants access to '%s', but it is locked"
msgstr "Program želi dostop do '%s', vendar je ta zaklenjen"

#: ../pkcs11/wrap-layer/gkm-wrap-prompt.c:796
msgid "Unlock certificate/key storage"
msgstr "Odkleni potrdila in ključe"

#: ../pkcs11/wrap-layer/gkm-wrap-prompt.c:797
msgid "Enter password to unlock the certificate/key storage"
msgstr "Vnesite geslo za odklepanje potrdila ali ključev."

#. TRANSLATORS: The storage is locked, and needs unlocking before the application can use it.
#: ../pkcs11/wrap-layer/gkm-wrap-prompt.c:800
#, c-format
msgid "An application wants access to the certificate/key storage '%s', but it is locked"
msgstr "Program zahteva dostop do potrdila ali ključa '%s', vendar je ta zaklenjen."

#: ../pkcs11/wrap-layer/gkm-wrap-prompt.c:1035
msgid "New Password Required"
msgstr "Zahtevano novo geslo"

#: ../pkcs11/wrap-layer/gkm-wrap-prompt.c:1036
msgid "New password required for secure storage"
msgstr "Zahtevano novo geslo za varno shranjevanje"

#: ../pkcs11/wrap-layer/gkm-wrap-prompt.c:1038
#, c-format
msgid "In order to prepare '%s' for storage of certificates or keys, a password is required"
msgstr "Za pripravo '%s' za shranjevanje potrdil in ključev, mora biti določeno geslo"

#: ../pkcs11/wrap-layer/gkm-wrap-prompt.c:1160
msgid "Change Password"
msgstr "Spremeni geslo"

#: ../pkcs11/wrap-layer/gkm-wrap-prompt.c:1161
msgid "Change password for secure storage"
msgstr "Spremeni geslo varno shranjevanje"

#: ../pkcs11/wrap-layer/gkm-wrap-prompt.c:1163
#, c-format
msgid "To change the password for '%s', the original and new passwords are required"
msgstr "Za spreminjanje gesla za uporabnika '%s', je zahtevano prvotno in novo geslo"

#: ../ui/gku-prompt-tool.c:547
msgid "Store passwords unencrypted?"
msgstr "Ali naj bodo shranjena gesla nešifrirana?"

#: ../ui/gku-prompt-tool.c:548
msgid "By choosing to use a blank password, your stored passwords will not be safely encrypted. They will be accessible by anyone with access to your files."
msgstr "Z uporabo praznega polja gesla, onemogočite šifriranje ostalih gesel. Dostop to takih gesel ima vsak, ki ima tudi dostop do računalnika."

#: ../ui/gku-prompt-tool.c:555
msgid "Use Unsafe Storage"
msgstr "Uporabi nevarno shranjevanje"

#: ../ui/gku-prompt-tool.c:593
msgid "Passwords do not match."
msgstr "Gesli se ne skladata."

#: ../ui/gku-prompt-tool.c:603
msgid "Password cannot be blank"
msgstr "Geslo ne sme biti prazno."

#: ../ui/gku-prompt.ui.h:1
msgid "Automatically unlock this keyring whenever I'm logged in"
msgstr "Samodejno odkleni zbirko ključev ob prijavi."

#: ../ui/gku-prompt.ui.h:2
msgid "New password strength"
msgstr "Varnost novega gesla"

#: ../ui/gku-prompt.ui.h:3
msgid "_Application:"
msgstr "_Program:"

#: ../ui/gku-prompt.ui.h:4
msgid "_Confirm:"
msgstr "_Potrdi:"

#: ../ui/gku-prompt.ui.h:5
msgid "_Details:"
msgstr "_Podrobnosti:"

#: ../ui/gku-prompt.ui.h:6
msgid "_Name:"
msgstr "_Ime:"

#: ../ui/gku-prompt.ui.h:7
msgid "_Old Password:"
msgstr "_Staro geslo:"

#: ../ui/gku-prompt.ui.h:8
msgid "_Password:"
<<<<<<< HEAD
msgstr "_Geslo:"
=======
msgstr "_Geslo:"

#~ msgid ""
#~ "This option enables the PKCS#11 component in the gnome-keyring daemon. It "
#~ "only takes effect during startup with gnome-session, (ie: when the user "
#~ "logs in). This setting may be overridden when certain command line "
#~ "arguments are passed to the daemon."
#~ msgstr ""
#~ "Možnost omogoča zagon PKCS#11 enote v gnome-keyring ozadnjem programu. "
#~ "Uporablja se le med zagonom programa gnome-session, (primer: ko se "
#~ "uporabnik prijavi). Možnost je mogoče s posebnimi argumenti med zagonom "
#~ "preklicati."
#~ msgid ""
#~ "This option enables the SSH agent in the gnome-keyring daemon. It only "
#~ "takes effect as gnome-keyring-daemon starts, (ie: when the user logs in). "
#~ "This setting may be overridden when certain command line arguments are "
#~ "passed to the daemon."
#~ msgstr ""
#~ "Možnost omogoča podporo SSH agenta v ozadnjem programu gnome-keyring. "
#~ "Uporablja se le ob zagonu ozadnjega programa gnome-keyring-daemon, "
#~ "(primer: ko se uporabnik prijavi). Možnost je mogoče s posebnimi "
#~ "argumenti med zagonom preklicati."
#~ msgid ""
#~ "This option enables the secret service component in the gnome-keyring "
#~ "daemon. It only takes effect during startup with gnome-session, (ie: when "
#~ "the user logs in). This setting may be overridden when certain command "
#~ "line arguments are passed to the daemon."
#~ msgstr ""
#~ "Možnost omogoča zagon skritih storitev v gnome-keyring ozadnjem programu. "
#~ "Uporablja se le med zagonom programa gnome-session, (primer: ko se "
#~ "uporabnik prijavi). Možnost je mogoče s posebnimi argumenti med zagonom "
#~ "preklicati."
#~ msgid "Whether the gnome-keyring PKCS#11 component is enabled."
#~ msgstr "Ali je gnome-keyring PKCS#11 enota omogočena."
#~ msgid "Whether the gnome-keyring SSH agent is enabled."
#~ msgstr "Ali je gnome-keyring SSH agent omogočen."
#~ msgid "Whether the gnome-keyring secret service is enabled."
#~ msgstr "Ali je skrita storitev gnome-keyring omogočena."
>>>>>>> c7f954aa
<|MERGE_RESOLUTION|>--- conflicted
+++ resolved
@@ -1042,9 +1042,6 @@
 
 #: ../ui/gku-prompt.ui.h:8
 msgid "_Password:"
-<<<<<<< HEAD
-msgstr "_Geslo:"
-=======
 msgstr "_Geslo:"
 
 #~ msgid ""
@@ -1082,5 +1079,4 @@
 #~ msgid "Whether the gnome-keyring SSH agent is enabled."
 #~ msgstr "Ali je gnome-keyring SSH agent omogočen."
 #~ msgid "Whether the gnome-keyring secret service is enabled."
-#~ msgstr "Ali je skrita storitev gnome-keyring omogočena."
->>>>>>> c7f954aa
+#~ msgstr "Ali je skrita storitev gnome-keyring omogočena."