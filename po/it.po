--- conflicted
+++ resolved
@@ -8,16 +8,9 @@
 msgid ""
 msgstr ""
 "Project-Id-Version: gnome-keyring 2.32\n"
-<<<<<<< HEAD
 "Report-Msgid-Bugs-To: \n"
 "POT-Creation-Date: 2010-09-21 22:47+0200\n"
 "PO-Revision-Date: 2010-09-21 22:48+0200\n"
-=======
-"Report-Msgid-Bugs-To: http://bugzilla.gnome.org/enter_bug.cgi?product=gnome-"
-"keyring&component=general\n"
-"POT-Creation-Date: 2010-09-20 08:58+0000\n"
-"PO-Revision-Date: 2010-09-21 22:45+0200\n"
->>>>>>> 7dc01a47
 "Last-Translator: Francesco Marletta <francesco.marletta@tiscali.it>\n"
 "Language-Team: Italian <tp@lists.linux.it>\n"
 "MIME-Version: 1.0\n"
@@ -104,26 +97,17 @@
 # [NdT] no, più che l'agente Bond, c'è l'agente SSH 
 #       (chissà che numero 00 ha) :-D
 #: ../daemon/gnome-keyring-gpg.desktop.in.in.h:1
-<<<<<<< HEAD
-=======
 #| msgid "GNOME Keyring: SSH Agent"
->>>>>>> 7dc01a47
 msgid "GNOME Keyring: GPG Agent"
 msgstr "Portachiavi di GNOME: agente GPG"
 
 #: ../daemon/gnome-keyring-gpg.desktop.in.in.h:2
-<<<<<<< HEAD
-=======
 #| msgid "New password strength"
->>>>>>> 7dc01a47
 msgid "GPG Password Agent"
 msgstr "Agente della password GPG"
 
 #: ../daemon/gpg-agent/gkd-gpg-agent-ops.c:104
-<<<<<<< HEAD
-=======
 #| msgid "Unknown error"
->>>>>>> 7dc01a47
 msgid "Unknown"
 msgstr "Sconosciuto"
 
@@ -138,10 +122,7 @@
 msgstr "Inserire passphrase"
 
 #: ../daemon/gpg-agent/gkd-gpg-agent-ops.c:385
-<<<<<<< HEAD
-=======
 #| msgid "Lock this keyring if idle for"
->>>>>>> 7dc01a47
 msgid "Forget this password if idle for"
 msgstr "Dimentica questa password se inattivo per"
 
@@ -150,10 +131,7 @@
 msgstr "Dimentica questa password dopo"
 
 #: ../daemon/gpg-agent/gkd-gpg-agent-ops.c:387
-<<<<<<< HEAD
-=======
 #| msgid "Lock this keyring when I log out"
->>>>>>> 7dc01a47
 msgid "Forget this password when I log out"
 msgstr "Dimentica questa password al termine della sessione"
 
@@ -680,10 +658,7 @@
 msgstr "Nessuna chiave è necessaria"
 
 #: ../gp11/gp11-misc.c:147
-<<<<<<< HEAD
-=======
 #| msgid "The key is different than before"
->>>>>>> 7dc01a47
 msgid "The key is different from before"
 msgstr "La chiave è differente da prima"
 
@@ -937,10 +912,7 @@
 msgstr "Sblocca portachiavi di accesso"
 
 #: ../pkcs11/wrap-layer/gkm-wrap-prompt.c:628
-<<<<<<< HEAD
-=======
 #| msgid "Enter password for to unlock your login keyring"
->>>>>>> 7dc01a47
 msgid "Enter password to unlock your login keyring"
 msgstr "Inserire la password per sbloccare il portachiavi di accesso"
 
@@ -1067,18 +1039,12 @@
 "richiesta una password"
 
 #: ../pkcs11/wrap-layer/gkm-wrap-prompt.c:1183
-<<<<<<< HEAD
-=======
 #| msgid "Change Keyring Password"
->>>>>>> 7dc01a47
 msgid "Change Password"
 msgstr "Cambia password"
 
 #: ../pkcs11/wrap-layer/gkm-wrap-prompt.c:1184
-<<<<<<< HEAD
-=======
 #| msgid "New password required for secure storage"
->>>>>>> 7dc01a47
 msgid "Change password for secure storage"
 msgstr "Cambia la password per l'archivio sicuro"
 
