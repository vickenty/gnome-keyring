--- conflicted
+++ resolved
@@ -60,10 +60,5 @@
 	gck-rpc-daemon-standalone.c
 	
 gck_rpc_daemon_standalone_LDADD = \
-<<<<<<< HEAD
-	$(DL_LIBS) libgck-rpc-layer.la \
-	$(top_builddir)/common/libgkr-common.la
-=======
 	$(DL_LIBS) libgck-rpc-layer.la
->>>>>>> 0ac8ef23
 	