--- conflicted
+++ resolved
@@ -1,4 +1,3 @@
-<<<<<<< HEAD
 Changes in version 3.3.1.1 are:
  * Build correctly against glib 2.31
 
@@ -7,7 +6,7 @@
  * Split the Gcr and Gck libraries out of gnome-keyring
  * Build fixes
  * Updated translations
-=======
+
 Changes in version 3.2.2 are:
  * Fix problem with 'unsafe storage' prompt deadlocking
  * Remove XFCE & LXDE from OnlyShowIn for autostart files
@@ -16,7 +15,6 @@
  * Make clear source of warnings from the rpc module
  * Updated translations
  * Build fixes
->>>>>>> 81f51c70
 
 Changes in version 3.2.1 are:
  * Fix debugging output, and erroneous warnings
