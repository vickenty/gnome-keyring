--- conflicted
+++ resolved
@@ -11,12 +11,8 @@
 
 gnome_keyring@GCR_VERSION_SUFFIX@_SOURCES = \
 	gkr-tool.c gkr-tool.h \
-<<<<<<< HEAD
 	gkr-tool-import.c \
 	gkr-tool-trust.c
-=======
-	gkr-tool-import.c
->>>>>>> 5379f76c
 
 gnome_keyring@GCR_VERSION_SUFFIX@_CFLAGS = \
 	-DGCR_API_SUBJECT_TO_CHANGE \
