/*
 * Copyright (C) 2011 Collabora Ltd.
 *
 * This program is free software; you can redistribute it and/or modify
 * it under the terms of the GNU Lesser General Public License as
 * published by the Free Software Foundation; either version 2.1 of
 * the License, or (at your option) any later version.
 *
 * This program is distributed in the hope that it will be useful, but
 * WITHOUT ANY WARRANTY; without even the implied warranty of
 * MERCHANTABILITY or FITNESS FOR A PARTICULAR PURPOSE.  See the GNU
 * Lesser General Public License for more details.
 *
 * You should have received a copy of the GNU Lesser General Public
 * License along with this program; if not, write to the Free Software
 * Foundation, Inc., 59 Temple Place - Suite 330, Boston, MA
 * 02111-1307, USA.
 *
 * Author: Stef Walter <stefw@collabora.co.uk>
 */

#include "config.h"

#include "gcr-gnupg-key.h"
#include "gcr-record.h"
#include "gcr-memory-icon.h"

#include "gck/gck.h"

#include <gdk/gdk.h>
#include <glib/gi18n-lib.h>

enum {
	PROP_0,
	PROP_KEYID,
	PROP_PUBLIC_RECORDS,
	PROP_SECRET_RECORDS,
	PROP_LABEL,
	PROP_MARKUP,
	PROP_DESCRIPTION,
	PROP_SHORT_KEYID,
	PROP_ICON
};

struct _GcrGnupgKeyPrivate {
	GPtrArray *public_records;
	GPtrArray *secret_records;
	GIcon *icon;
};

G_DEFINE_TYPE (GcrGnupgKey, _gcr_gnupg_key, G_TYPE_OBJECT);

/* -----------------------------------------------------------------------------
 * INTERNAL
 */

/* Copied from GPGME */
static void
parse_user_id (const gchar *uid, gchar **name, gchar **email, gchar **comment)
{
	gchar *src, *tail, *x;
	int in_name = 0;
	int in_email = 0;
	int in_comment = 0;

<<<<<<< HEAD
	*name = NULL;
	*email = NULL;
	*comment = NULL;
=======
>>>>>>> 73f773ba
	x = tail = src = g_strdup (uid);

	while (*src) {
		if (in_email) {
			/* Not legal but anyway.  */
			if (*src == '<')
				in_email++;
			else if (*src == '>') {
				if (!--in_email && !*email) {
					*email = tail;
					*src = 0;
					tail = src + 1;
				}
			}
		} else if (in_comment) {
			if (*src == '(')
				in_comment++;
			else if (*src == ')') {
				if (!--in_comment && !*comment) {
					*comment = tail;
					*src = 0;
					tail = src + 1;
				}
			}
		} else if (*src == '<') {
			if (in_name) {
				if (!*name) {
					*name = tail;
					*src = 0;
					tail = src + 1;
				}
				in_name = 0;
			} else
				tail = src + 1;

			in_email = 1;
		} else if (*src == '(') {
			if (in_name) {
				if (!*name) {
					*name = tail;
					*src = 0;
					tail = src + 1;
				}
				in_name = 0;
			}
			in_comment = 1;
		} else if (!in_name && *src != ' ' && *src != '\t') {
			in_name = 1;
		}
		src++;
	}

	if (in_name) {
		if (!*name) {
			*name = tail;
			*src = 0;
			tail = src + 1;
		}
	}

	/* Let unused parts point to an EOS.  */
	*name = g_strdup (*name ? *name : "");
	*email = g_strdup (*email ? *email : "");
	*comment = g_strdup (*comment ? *comment : "");

	g_strstrip (*name);
	g_strstrip (*email);
	g_strstrip (*comment);

	g_free (x);
}

static gchar *
calculate_name (GcrGnupgKey *self)
{
	GcrRecord* record;

	record = _gcr_record_find (self->pv->public_records, GCR_RECORD_SCHEMA_UID);
	g_return_val_if_fail (record, NULL);

	return _gcr_record_get_string (record, GCR_RECORD_UID_NAME);
}

static gchar *
calculate_markup (GcrGnupgKey *self)
{
	gchar *markup = NULL;
	gchar *uid, *name, *email, *comment;

	uid = calculate_name (self);
	if (uid == NULL)
		return NULL;

	parse_user_id (uid, &name, &email, &comment);
	if (comment != NULL && comment[0] != '\0')
		markup = g_markup_printf_escaped ("%s\n<small>%s \'%s\'</small>", name, email, comment);
	else
		markup = g_markup_printf_escaped ("%s\n<small>%s</small>", name, email);
	g_free (name);
	g_free (email);
	g_free (comment);
	g_free (uid);

	return markup;
}

static const gchar *
calculate_short_keyid (GcrGnupgKey *self)
{
	const gchar *keyid;
	gsize length;

	keyid = _gcr_gnupg_key_get_keyid_for_records (self->pv->public_records);
	if (keyid == NULL)
		return NULL;

	length = strlen (keyid);
	if (length > 8)
		keyid += (length - 8);

	return keyid;
}

static void
_gcr_gnupg_key_init (GcrGnupgKey *self)
{
	self->pv = (G_TYPE_INSTANCE_GET_PRIVATE (self, GCR_TYPE_GNUPG_KEY, GcrGnupgKeyPrivate));
}

static void
_gcr_gnupg_key_finalize (GObject *obj)
{
	GcrGnupgKey *self = GCR_GNUPG_KEY (obj);

	if (self->pv->public_records)
		g_ptr_array_free (self->pv->public_records, TRUE);
	if (self->pv->secret_records)
		g_ptr_array_free (self->pv->secret_records, TRUE);

	G_OBJECT_CLASS (_gcr_gnupg_key_parent_class)->finalize (obj);
}

static void
_gcr_gnupg_key_set_property (GObject *obj, guint prop_id, const GValue *value,
                             GParamSpec *pspec)
{
	GcrGnupgKey *self = GCR_GNUPG_KEY (obj);

	switch (prop_id) {
	case PROP_PUBLIC_RECORDS:
		_gcr_gnupg_key_set_public_records (self, g_value_get_boxed (value));
		break;
	case PROP_SECRET_RECORDS:
		_gcr_gnupg_key_set_secret_records (self, g_value_get_boxed (value));
		break;
	default:
		G_OBJECT_WARN_INVALID_PROPERTY_ID (obj, prop_id, pspec);
		break;
	}
}

static void
_gcr_gnupg_key_get_property (GObject *obj, guint prop_id, GValue *value,
                             GParamSpec *pspec)
{
	GcrGnupgKey *self = GCR_GNUPG_KEY (obj);

	switch (prop_id) {
	case PROP_PUBLIC_RECORDS:
		g_value_set_boxed (value, self->pv->public_records);
		break;
	case PROP_SECRET_RECORDS:
		g_value_set_boxed (value, self->pv->secret_records);
		break;
	case PROP_KEYID:
		g_value_set_string (value, _gcr_gnupg_key_get_keyid (self));
		break;
	case PROP_LABEL:
		g_value_take_string (value, calculate_name (self));
		break;
	case PROP_DESCRIPTION:
		g_value_set_string (value, _("PGP Key"));
		break;
	case PROP_MARKUP:
		g_value_take_string (value, calculate_markup (self));
		break;
	case PROP_SHORT_KEYID:
		g_value_set_string (value, calculate_short_keyid (self));
		break;
	case PROP_ICON:
		g_value_set_object (value, _gcr_gnupg_key_get_icon (self));
		break;
	default:
		G_OBJECT_WARN_INVALID_PROPERTY_ID (obj, prop_id, pspec);
		break;
	}
}

static void
_gcr_gnupg_key_class_init (GcrGnupgKeyClass *klass)
{
	GObjectClass *gobject_class = G_OBJECT_CLASS (klass);

	_gcr_gnupg_key_parent_class = g_type_class_peek_parent (klass);
	g_type_class_add_private (klass, sizeof (GcrGnupgKeyPrivate));

	gobject_class->finalize = _gcr_gnupg_key_finalize;
	gobject_class->set_property = _gcr_gnupg_key_set_property;
	gobject_class->get_property = _gcr_gnupg_key_get_property;

	/**
	 * GcrGnupgKey:public-records:
	 *
	 * Public key data. Should always be present.
	 */
	g_object_class_install_property (gobject_class, PROP_PUBLIC_RECORDS,
	         g_param_spec_boxed ("public-records", "Public Records", "Public Key Colon Records",
	                             G_TYPE_PTR_ARRAY, G_PARAM_READWRITE));

	/**
	 * GcrGnupgKey:secret-records:
	 *
	 * Secret key data. The keyid of this data must match public-dataset.
	 * If present, this key represents a secret key.
	 */
	g_object_class_install_property (gobject_class, PROP_SECRET_RECORDS,
	         g_param_spec_boxed ("secret-records", "Secret Records", "Secret Key Colon Records",
	                             G_TYPE_PTR_ARRAY, G_PARAM_READWRITE));

	/**
	 * GcrGnupgKey:keyid:
	 *
	 * Key identifier.
	 */
	g_object_class_install_property (gobject_class, PROP_KEYID,
	         g_param_spec_string ("keyid", "Key ID", "Key identifier",
	                              "", G_PARAM_READABLE));

	/**
	 * GcrGnupgKey:label:
	 *
	 * User readable label for this key.
	 */
	g_object_class_install_property (gobject_class, PROP_LABEL,
	         g_param_spec_string ("label", "Label", "Key label",
	                              "", G_PARAM_READABLE));

	/**
	 * GcrGnupgKey::description:
	 *
	 * Description of type of key.
	 */
	g_object_class_install_property (gobject_class, PROP_DESCRIPTION,
	         g_param_spec_string ("description", "Description", "Description of object type",
	                              "", G_PARAM_READABLE));

	/**
	 * GcrGnupgKey:markup:
	 *
	 * User readable markup which contains key label.
	 */
	g_object_class_install_property (gobject_class, PROP_MARKUP,
	         g_param_spec_string ("markup", "Markup", "Markup which describes key",
	                              "", G_PARAM_READABLE));

	/**
	 * GcrGnupgKey:short-keyid:
	 *
	 * User readable key identifier.
	 */
	g_object_class_install_property (gobject_class, PROP_SHORT_KEYID,
	         g_param_spec_string ("short-keyid", "Short Key ID", "Display key identifier",
	                              "", G_PARAM_READABLE));

	/**
	 * GcrGnupgKey:icon:
	 *
	 * Icon for this key.
	 */
	g_object_class_install_property (gobject_class, PROP_ICON,
	         g_param_spec_object ("icon", "Icon", "Icon for this key",
	                              G_TYPE_ICON, G_PARAM_READABLE));
}

/**
 * _gcr_gnupg_key_new:
 * @pubset: array of GcrRecord* representing public part of key
 * @secset: (allow-none): array of GcrRecord* representing secret part of key.
 *
 * Create a new GcrGnupgKey for the record data passed. If the secret part
 * of the key is set, then this represents a secret key; otherwise it represents
 * a public key.
 *
 * Returns: (transfer full): A newly allocated key.
 */
GcrGnupgKey*
_gcr_gnupg_key_new (GPtrArray *pubset, GPtrArray *secset)
{
	g_return_val_if_fail (pubset, NULL);
	return g_object_new (GCR_TYPE_GNUPG_KEY,
	                     "public-records", pubset,
	                     "secret-records", secset,
	                     NULL);
}

/**
 * _gcr_gnupg_key_get_public_records:
 * @self: The key
 *
 * Get the record data this key is based on.
 *
 * Returns: (transfer none): An array of GcrRecord*.
 */
GPtrArray*
_gcr_gnupg_key_get_public_records (GcrGnupgKey *self)
{
	g_return_val_if_fail (GCR_IS_GNUPG_KEY (self), NULL);
	return self->pv->public_records;
}

/**
 * _gcr_gnupg_key_set_public_records:
 * @self: The key
 * @records: The new array of GcrRecord*
 *
 * Change the record data that this key is based on.
 */
void
_gcr_gnupg_key_set_public_records (GcrGnupgKey *self, GPtrArray *records)
{
	GObject *obj;

	g_return_if_fail (GCR_IS_GNUPG_KEY (self));
	g_return_if_fail (records);

	/* Check that it matches previous */
	if (self->pv->public_records) {
		const gchar *old_keyid = _gcr_gnupg_key_get_keyid_for_records (self->pv->public_records);
		const gchar *new_keyid = _gcr_gnupg_key_get_keyid_for_records (records);

		if (g_strcmp0 (old_keyid, new_keyid) != 0) {
			g_warning ("it is an error to change a gnupg key so that the "
			           "fingerprint is no longer the same: %s != %s",
			           old_keyid, new_keyid);
			return;
		}
	}

	g_ptr_array_ref (records);
	if (self->pv->public_records)
		g_ptr_array_unref (self->pv->public_records);
	self->pv->public_records = records;

	obj = G_OBJECT (self);
	g_object_freeze_notify (obj);
	g_object_notify (obj, "public-records");
	g_object_notify (obj, "label");
	g_object_notify (obj, "markup");
	g_object_thaw_notify (obj);
}

/**
 * _gcr_gnupg_key_get_secret_records:
 * @self: The key
 *
 * Get the record secret data this key is based on. %NULL if a public key.
 *
 * Returns: (transfer none) (allow-none): An array of GcrColons*.
 */
GPtrArray*
_gcr_gnupg_key_get_secret_records (GcrGnupgKey *self)
{
	g_return_val_if_fail (GCR_IS_GNUPG_KEY (self), NULL);
	return self->pv->secret_records;
}

/**
 * _gcr_gnupg_key_set_secret_records:
 * @self: The key
 * @records: (allow-none): The new array of GcrRecord*
 *
 * Set the secret data for this key. %NULL if public key.
 */
void
_gcr_gnupg_key_set_secret_records (GcrGnupgKey *self, GPtrArray *records)
{
	GObject *obj;

	g_return_if_fail (GCR_IS_GNUPG_KEY (self));

	/* Check that it matches public key */
	if (self->pv->public_records && records) {
		const gchar *pub_keyid = _gcr_gnupg_key_get_keyid_for_records (self->pv->public_records);
		const gchar *sec_keyid = _gcr_gnupg_key_get_keyid_for_records (records);

		if (g_strcmp0 (pub_keyid, sec_keyid) != 0) {
			g_warning ("it is an error to create a gnupg key so that the "
			           "fingerprint of thet pub and sec parts are not the same: %s != %s",
			           pub_keyid, sec_keyid);
			return;
		}
	}

	if (records)
		g_ptr_array_ref (records);
	if (self->pv->secret_records)
		g_ptr_array_unref (self->pv->secret_records);
	self->pv->secret_records = records;

	obj = G_OBJECT (self);
	g_object_freeze_notify (obj);
	g_object_notify (obj, "secret-records");
	g_object_thaw_notify (obj);
}

/**
 * _gcr_gnupg_key_get_keyid:
 * @self: The key
 *
 * Get the keyid for this key.
 *
 * Returns: (transfer none): The keyid.
 */
const gchar*
_gcr_gnupg_key_get_keyid (GcrGnupgKey *self)
{
	g_return_val_if_fail (GCR_IS_GNUPG_KEY (self), NULL);
	return _gcr_gnupg_key_get_keyid_for_records (self->pv->public_records);
}

/**
 * _gcr_gnupg_key_get_keyid_for_records:
 * @records: Array of GcrRecord*
 *
 * Get the keyid for some record data.
 *
 * Returns: (transfer none): The keyid.
 */
const gchar*
_gcr_gnupg_key_get_keyid_for_records (GPtrArray *records)
{
	GcrRecord *record;

	record = _gcr_record_find (records, GCR_RECORD_SCHEMA_PUB);
	if (record != NULL)
		return _gcr_record_get_raw (record, GCR_RECORD_PUB_KEYID);
	record = _gcr_record_find (records, GCR_RECORD_SCHEMA_SEC);
	if (record != NULL)
		return _gcr_record_get_raw (record, GCR_RECORD_SEC_KEYID);
	return NULL;
}

/**
 * _gcr_gnupg_key_get_fingerprint_for_records:
 * @records: Array of GcrRecord*
 *
 * Get the fingerprint field for some record data:
 *
 * Returns: (transfer none): The fingerprint.
 */
const gchar*
_gcr_gnupg_key_get_fingerprint_for_records (GPtrArray *records)
{
	GcrRecord *record;

	record = _gcr_record_find (records, GCR_RECORD_SCHEMA_FPR);
	if (record != NULL)
		return _gcr_record_get_raw (record, GCR_RECORD_FPR_FINGERPRINT);
	return NULL;
}

#define TYPE_IMAGE 0x01
#define IMAGE_HEADER_LEN 0x10
#define IMAGE_JPEG_SIG "\x10\x00\x01\x01"
#define IMAGE_JPEG_SIG_LEN 4

static GIcon*
load_user_attribute_icon (GcrGnupgKey *self)
{
	GcrRecord *record;
	guchar *data;
	gsize n_data;
	guint type;
	guint i;

	for (i = 0; i < self->pv->public_records->len; i++) {
		record = self->pv->public_records->pdata[i];
		if (GCR_RECORD_SCHEMA_XA1 != _gcr_record_get_schema (record))
			continue;
		if (!_gcr_record_get_uint (record, GCR_RECORD_XA1_TYPE, &type))
			continue;
		if (type != TYPE_IMAGE)
			continue;

		/* TODO: Validity? */

		data = _gcr_record_get_base64 (record, GCR_RECORD_XA1_DATA, &n_data);
		g_return_val_if_fail (data != NULL, NULL);

		/* Header is 16 bytes long */
		if (n_data <= IMAGE_HEADER_LEN) {
			g_free (data);
			continue;
		}

		/* These are the header bytes. See gnupg doc/DETAILS */
		g_assert (IMAGE_JPEG_SIG_LEN < IMAGE_HEADER_LEN);
		if (memcmp (data, IMAGE_JPEG_SIG, IMAGE_JPEG_SIG_LEN) != 0) {
			g_free (data);
			continue;
		}

		/* We have a valid header */
		return G_ICON (_gcr_memory_icon_new_full ("image/jpeg", data,
		                                          n_data, IMAGE_HEADER_LEN,
		                                          g_free));
	}

	return NULL;
}

/**
 * _gcr_gnupg_key_get_icon:
 * @self: A gnupg key.
 *
 * Get the display icon for this key.
 *
 * Return value: (transfer none): The icon, owned by the key.
 */
GIcon*
_gcr_gnupg_key_get_icon (GcrGnupgKey *self)
{
	g_return_val_if_fail (GCR_IS_GNUPG_KEY (self), NULL);

	if (self->pv->icon == NULL) {
		self->pv->icon = load_user_attribute_icon (self);
		if (self->pv->icon == NULL) {
			if (self->pv->secret_records)
				self->pv->icon = g_themed_icon_new ("gcr-key-pair");
			else
				self->pv->icon = g_themed_icon_new ("gcr-key");
		}
	}

	return self->pv->icon;
}

/**
 * _gcr_gnupg_key_get_columns:
 *
 * Get the columns that we should display for gnupg keys.
 *
 * Returns: (transfer none): The columns, NULL terminated, should not be freed.
 */
const GcrColumn*
_gcr_gnupg_key_get_columns (void)
{
	static GcrColumn columns[] = {
		{ "icon", /* later */ 0, /* later */ 0, NULL, 0, NULL, 0 },
		{ "label", G_TYPE_STRING, G_TYPE_STRING, NC_("column", "Name"),
		  GCR_COLUMN_SORTABLE, NULL, 0 },
		{ "short-keyid", G_TYPE_STRING, G_TYPE_STRING, NC_("column", "Key ID"),
		  GCR_COLUMN_SORTABLE, NULL, 0 },
		{ NULL }
	};

	columns[0].property_type = columns[0].column_type = G_TYPE_ICON;
	return columns;
}<|MERGE_RESOLUTION|>--- conflicted
+++ resolved
@@ -63,12 +63,10 @@
 	int in_email = 0;
 	int in_comment = 0;
 
-<<<<<<< HEAD
 	*name = NULL;
 	*email = NULL;
 	*comment = NULL;
-=======
->>>>>>> 73f773ba
+
 	x = tail = src = g_strdup (uid);
 
 	while (*src) {
