
# Test files should be listed in order they need to run
TESTING_FILES = \
	unit-test-certificate.c \
	unit-test-parser.c

TESTING_LIBS =  \
	$(top_builddir)/gcr/libgcr.la \
	$(top_builddir)/egg/libegg.la \
	$(top_builddir)/egg/libegg-entry-buffer.la \
	$(top_builddir)/gp11/libgp11.la
	
TESTING_FLAGS = \
	-DGCR_API_SUBJECT_TO_CHANGE

include $(top_srcdir)/testing/testing.make

EXTRA_DIST = \
	test-data

# ------------------------------------------------------------------

noinst_PROGRAMS += \
<<<<<<< HEAD
	ui-test-certificate \
	ui-test-key
=======
	ui-test-details \
	ui-test-unlock-options
>>>>>>> c7f954aa

ui_test_certificate_SOURCES = \
	ui-test-certificate.c

ui_test_certificate_CFLAGS = \
	-DGCR_API_SUBJECT_TO_CHANGE \
	$(GTK_CFLAGS)

<<<<<<< HEAD
ui_test_certificate_LDADD = \
	$(top_builddir)/gcr/libgcr.la \
=======
ui_test_details_LDADD = \
	$(top_builddir)/gcr/libgcr@GCR_VERSION_SUFFIX@.la \
	$(GTK_LIBS) \
	$(LIBGCRYPT_LIBS)

ui_test_unlock_options_SOURCES = \
	ui-test-unlock-options.c

ui_test_unlock_options_CFLAGS = \
	-DGCR_API_SUBJECT_TO_CHANGE \
	$(GTK_CFLAGS)

ui_test_unlock_options_LDADD = \
	$(top_builddir)/gcr/libgcr@GCR_VERSION_SUFFIX@.la \
>>>>>>> c7f954aa
	$(GTK_LIBS) \
	$(LIBGCRYPT_LIBS)

ui_test_key_SOURCES = \
	ui-test-key.c

ui_test_key_CFLAGS = \
	-DGCR_API_SUBJECT_TO_CHANGE \
	$(GTK_CFLAGS)

ui_test_key_LDADD = \
	$(top_builddir)/gcr/libgcr.la \
	$(GTK_LIBS) \
	$(LIBGCRYPT_LIBS)<|MERGE_RESOLUTION|>--- conflicted
+++ resolved
@@ -21,13 +21,9 @@
 # ------------------------------------------------------------------
 
 noinst_PROGRAMS += \
-<<<<<<< HEAD
 	ui-test-certificate \
-	ui-test-key
-=======
-	ui-test-details \
+	ui-test-key \
 	ui-test-unlock-options
->>>>>>> c7f954aa
 
 ui_test_certificate_SOURCES = \
 	ui-test-certificate.c
@@ -36,12 +32,8 @@
 	-DGCR_API_SUBJECT_TO_CHANGE \
 	$(GTK_CFLAGS)
 
-<<<<<<< HEAD
 ui_test_certificate_LDADD = \
 	$(top_builddir)/gcr/libgcr.la \
-=======
-ui_test_details_LDADD = \
-	$(top_builddir)/gcr/libgcr@GCR_VERSION_SUFFIX@.la \
 	$(GTK_LIBS) \
 	$(LIBGCRYPT_LIBS)
 
@@ -54,7 +46,6 @@
 
 ui_test_unlock_options_LDADD = \
 	$(top_builddir)/gcr/libgcr@GCR_VERSION_SUFFIX@.la \
->>>>>>> c7f954aa
 	$(GTK_LIBS) \
 	$(LIBGCRYPT_LIBS)
 
