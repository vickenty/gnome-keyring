--- conflicted
+++ resolved
@@ -1678,11 +1678,7 @@
  */
 gboolean
 gcr_parser_parse_data (GcrParser *self, gconstpointer data,
-<<<<<<< HEAD
-                       gsize n_data, GError **err)
-=======
                        gsize n_data, GError **error)
->>>>>>> 122c6a6c
 {
 	ForeachArgs args = { self, data, n_data, GCR_ERROR_UNRECOGNIZED };
 	const gchar *message;
