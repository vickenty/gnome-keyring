/* -*- Mode: C; indent-tabs-mode: t; c-basic-offset: 8; tab-width: 8 -*- */
/* gnome-keyring-daemon.c - main keyring daemon code.

   Copyright (C) 2003 Red Hat, Inc

   Gnome keyring is free software; you can redistribute it and/or
   modify it under the terms of the GNU General Public License as
   published by the Free Software Foundation; either version 2 of the
   License, or (at your option) any later version.
  
   Gnome keyring is distributed in the hope that it will be useful,
   but WITHOUT ANY WARRANTY; without even the implied warranty of
   MERCHANTABILITY or FITNESS FOR A PARTICULAR PURPOSE.  See the GNU
   General Public License for more details.
  
   You should have received a copy of the GNU General Public License
   along with this program; if not, write to the Free Software
   Foundation, Inc., 675 Mass Ave, Cambridge, MA 02139, USA.

   Author: Alexander Larsson <alexl@redhat.com>
*/

#include "config.h"

#include "gkr-daemon.h"

#include "dbus/gkd-dbus.h"

#include "egg/egg-cleanup.h"
#include "egg/egg-libgcrypt.h"
#include "egg/egg-secure-memory.h"
#include "egg/egg-unix-credentials.h"

#include "keyrings/gkr-keyring-login.h"

#include "library/gnome-keyring.h"

#include "pkcs11/gkr-pkcs11-daemon.h"

#include "ui/gkr-ask-daemon.h"

#include "util/gkr-daemon-async.h"
#include "util/gkr-daemon-util.h"

#include <unistd.h>
#include <fcntl.h>
#include <errno.h>
#include <stdlib.h>
#include <stdio.h>
#include <string.h>
#include <signal.h>
#include <locale.h>
#include <syslog.h>
#include <sys/types.h>
#include <sys/socket.h>
#include <sys/un.h>
#include <sys/stat.h>
#include <sys/wait.h>

#include <glib.h>
#include <glib/gi18n.h>

#include <gconf/gconf.h>
#include <gconf/gconf-client.h>

#include <gcrypt.h>

/* preset file descriptors */
#define  STDIN   0
#define  STDOUT  1
#define  STDERR  2

#ifndef HAVE_SOCKLEN_T
#define socklen_t int
#endif

/* -----------------------------------------------------------------------------
 * COMMAND LINE
 */

/* All the components to run on startup if not set in gconf */
#ifdef WITH_SSH
#define DEFAULT_COMPONENTS  "ssh,pkcs11"
#else
#define DEFAULT_COMPONENTS  "pkcs11"
#endif

static gboolean run_foreground = FALSE;
static gboolean run_daemonized = FALSE;
static gboolean run_for_login = FALSE;
static gboolean run_for_start = FALSE;
static gchar* run_components = NULL;
static gchar* login_password = NULL;
static gboolean initialization_completed = FALSE;

static GOptionEntry option_entries[] = {
	{ "foreground", 'f', 0, G_OPTION_ARG_NONE, &run_foreground, 
	  "Run in the foreground", NULL }, 
	{ "daemonize", 'd', 0, G_OPTION_ARG_NONE, &run_daemonized, 
	  "Run as a daemon", NULL }, 
	{ "login", 'l', 0, G_OPTION_ARG_NONE, &run_for_login, 
	  "Run for a user login. Read login password from stdin", NULL },
	{ "start", 's', 0, G_OPTION_ARG_NONE, &run_for_start,
	  "Start a dameon or initialize an already running daemon." },
	{ "components", 'c', 0, G_OPTION_ARG_STRING, &run_components,
	  "The optional components to run", DEFAULT_COMPONENTS },
	{ NULL }
};

static void
parse_arguments (int *argc, char** argv[])
{
	GError *err = NULL;
	GOptionContext *context;
	
	context = g_option_context_new ("- The Gnome Keyring Daemon");
	g_option_context_add_main_entries (context, option_entries, GETTEXT_PACKAGE);
	
	if (!g_option_context_parse (context, argc, argv, &err)) {
		g_printerr ("gnome-keyring-daemon: %s", err && err->message ? err->message : "");
		g_clear_error (&err);
	}
	
	/* Take ownership of the string */
	if (run_components) {
		run_components = g_strdup (run_components);
		egg_cleanup_register (g_free, run_components);
	}
	
	/* Check the arguments */
	if (run_for_login && run_for_start) {
		g_printerr ("gnome-keyring-daemon: The --start option is incompatible with --login");
		run_for_login = FALSE;
	}
		
	
	g_option_context_free (context);
}

static gboolean
check_conf_component (const gchar* component, gboolean *enabled)
{
	GConfClient *client;
	GConfValue *value;
	GError *err = NULL;
	gchar *key; 

	*enabled = FALSE;

	client = gconf_client_get_default ();
	g_return_val_if_fail (client, FALSE);
	
	key = g_strdup_printf ("/apps/gnome-keyring/daemon-components/%s", component);
	value = gconf_client_get (client, key, &err);
	g_free (key);
	g_object_unref (client);
	
	if (err) {
		g_printerr ("gnome-keyring-daemon: couldn't lookup %s component setting: %s", 
		            component, err->message ? err->message : "");
		g_clear_error (&err);
		return FALSE;
	}
	
	/* Value is unset */
	if (!value)
		return FALSE;		
	
	/* Should be a list of type string */
	if (value->type != GCONF_VALUE_BOOL) {
	    	g_printerr ("gnome-keyring-daemon: bad gconf value type for daemon-components");
	    	g_clear_error (&err);
	    	gconf_value_free (value);
	    	return FALSE;
	}
	
	*enabled = gconf_value_get_bool (value);
	gconf_value_free (value);
	return TRUE;
}

static gboolean
check_run_component (const char* component)
{
	const gchar *run = run_components;
	gboolean enabled;

	if (run == NULL) {

		/* Use gconf to determine whether the component should be enabled */	
		if (check_conf_component (component, &enabled))
			return enabled;
			
		/* No gconf, error or unset, use built in defaults */
		run = DEFAULT_COMPONENTS;
	}
	
	/* 
	 * Note that this assumes that no components are substrings of 
	 * one another. Which makes things quick, and simple.
	 */
	return strstr (run, component) ? TRUE : FALSE;
}

/* -----------------------------------------------------------------------------
 * MEMORY
 */

static gboolean do_warning = TRUE;
#define WARNING  "couldn't allocate secure memory to keep passwords " \
		 "and or keys from being written to the disk"
		 
#define ABORTMSG "The GNOME_KEYRING_PARANOID environment variable was set. " \
                 "Exiting..."


/* 
 * These are called from gkr-secure-memory.c to provide appropriate
 * locking for memory between threads
 */ 

void
egg_memory_lock (void)
{
	/* The daemon uses cooperative threading, and doesn't need locking */
}

void 
egg_memory_unlock (void)
{
	/* The daemon uses cooperative threading, and doesn't need locking */
}

void*
egg_memory_fallback (void *p, size_t sz)
{
	const gchar *env;
	
	/* We were asked to free memory */
	if (!sz) {
		g_free (p);
		return NULL;
	}
	
	/* We were asked to allocate */
	if (!p) {
		if (do_warning) {
			g_message (WARNING);
			do_warning = FALSE;
		}
		
		env = g_getenv ("GNOME_KEYRING_PARANOID");
		if (env && *env) 
			g_error (ABORTMSG);
			
		return g_malloc0 (sz);
	}
	
	/* 
	 * Reallocation is a bit of a gray area, as we can be asked 
	 * by external libraries (like libgcrypt) to reallocate a 
	 * non-secure block into secure memory. We cannot satisfy 
	 * this request (as we don't know the size of the original 
	 * block) so we just try our best here.
	 */
			 
	return g_realloc (p, sz);
}

/* -----------------------------------------------------------------------------
 * LOGS
 */

static void
log_handler (const gchar *log_domain, GLogLevelFlags log_level, 
             const gchar *message, gpointer user_data)
{
    int level;

    /* Note that crit and err are the other way around in syslog */
        
    switch (G_LOG_LEVEL_MASK & log_level) {
    case G_LOG_LEVEL_ERROR:
        level = LOG_CRIT;
        break;
    case G_LOG_LEVEL_CRITICAL:
        level = LOG_ERR;
        break;
    case G_LOG_LEVEL_WARNING:
        level = LOG_WARNING;
        break;
    case G_LOG_LEVEL_MESSAGE:
        level = LOG_NOTICE;
        break;
    case G_LOG_LEVEL_INFO:
        level = LOG_INFO;
        break;
    case G_LOG_LEVEL_DEBUG:
        level = LOG_DEBUG;
        break;
    default:
        level = LOG_ERR;
        break;
    }
    
    /* Log to syslog first */
    if (log_domain)
        syslog (level, "%s: %s", log_domain, message);
    else
        syslog (level, "%s", message);
 
    /* And then to default handler for aborting and stuff like that */
    g_log_default_handler (log_domain, log_level, message, user_data); 
}

static void
prepare_logging ()
{
    GLogLevelFlags flags = G_LOG_FLAG_FATAL | G_LOG_LEVEL_ERROR | 
                G_LOG_LEVEL_CRITICAL | G_LOG_LEVEL_WARNING | 
                G_LOG_LEVEL_MESSAGE | G_LOG_LEVEL_INFO;
                
    openlog ("gnome-keyring-daemon", LOG_PID, LOG_AUTH);
    
    g_log_set_handler (NULL, flags, log_handler, NULL);
    g_log_set_handler ("Glib", flags, log_handler, NULL);
    g_log_set_handler ("Gtk", flags, log_handler, NULL);
    g_log_set_handler ("Gnome", flags, log_handler, NULL);
    g_log_set_default_handler (log_handler, NULL);
}

/* -----------------------------------------------------------------------------
 * SIGNALS
 */

static sigset_t signal_set;
static gint signal_quitting = 0;

static gpointer
signal_thread (gpointer user_data)
{
	GMainLoop *loop = user_data;
	int sig, err;

	for (;;) {
		err = sigwait (&signal_set, &sig);
		if (err != EINTR && err != 0) {
			g_warning ("couldn't wait for signals: %s", g_strerror (err));
			return NULL;
		}

		switch (sig) {
		case SIGPIPE:
			/* Ignore */
			break;
		case SIGINT:
		case SIGHUP:
		case SIGTERM:
			g_atomic_int_set (&signal_quitting, 1);
			g_main_loop_quit (loop);
			return NULL;
		default:
			g_warning ("received unexpected signal when waiting for signals: %d", sig);
			break;
		}
	}

	g_assert_not_reached ();
	return NULL;
}

static void
setup_signal_handling (GMainLoop *loop)
{
	GError *error = NULL;

	/*
	 * Block these signals for this thread, and any threads
	 * started up after this point (so essentially all threads).
	 *
	 * We also start a signal handling thread which uses signal_set
	 * to catch the various signals we're interested in.
	 */

	sigemptyset (&signal_set);
	sigaddset (&signal_set, SIGPIPE);
	sigaddset (&signal_set, SIGINT);
	sigaddset (&signal_set, SIGHUP);
	sigaddset (&signal_set, SIGTERM);
	pthread_sigmask (SIG_BLOCK, &signal_set, NULL);

	g_thread_create (signal_thread, loop, FALSE, &error);
	if (error != NULL) {
		g_warning ("couldn't startup thread for signal handling: %s",
		           error && error->message ? error->message : "");
		g_clear_error (&error);
	}
}

void
gkr_daemon_quit (void)
{
	/*
	 * Send a signal to terminate our signal thread,
	 * which in turn runs stops the main loop and that
	 * starts the shutdown process.
	 */

	raise (SIGTERM);
}

static void
cleanup_signal_handling (void)
{
	/* The thread is not joinable, so cleans itself up */
	if (!g_atomic_int_get (&signal_quitting))
		g_warning ("gkr_daemon_quit() was not used to shutdown the daemon");
}

/* -----------------------------------------------------------------------------
 * STARTUP
 */

static int
sane_dup2 (int fd1, int fd2)
{
	int ret;

 retry:
	ret = dup2 (fd1, fd2);
	if (ret < 0 && errno == EINTR)
		goto retry;
	
	return ret;
}

static gchar*
read_login_password (int fd)
{
	/* We only accept a max of 8K as the login password */
	#define MAX_LENGTH 8192
	#define MAX_BLOCK 256

	/* 
	 * When --login is specified then the login password is passed 
	 * in on stdin. All data (including newlines) are part of the 
	 * password.
	 */
	
	gchar *buf = egg_secure_alloc (MAX_BLOCK);
	gchar *ret = NULL;
	int r, len = 0;
	
	for (;;) {
		r = read (fd, buf, sizeof (buf));
		if (r < 0) {
			if (errno == EAGAIN)
				continue;
			egg_secure_free (ret);
			egg_secure_free (buf);
			return NULL;
			
		} else  { 
			char *n = egg_secure_realloc (ret, len + r + 1);
			memset(n + len, 0, r + 1); 
			ret = n;
			len = len + r;
			
			strncat (ret, buf, r);
		}
		
		if (r == 0 || len > MAX_LENGTH)
			break;
	}
	
	egg_secure_free (buf);
	return ret;
}

static void
cleanup_and_exit (int code)
{
	egg_cleanup_perform ();
	exit (code);
}

static void
clear_login_password (void)
{
	if(login_password)
		egg_secure_strfree (login_password);
	login_password = NULL;
}

static gboolean
lifetime_slave_pipe_io (GIOChannel  *channel,
			GIOCondition cond,
			gpointer     callback_data)
{
	egg_cleanup_perform ();
	_exit (2);
	return FALSE;
}

static void
slave_lifetime_to_fd (void)
{
	const char *env;
	GIOChannel *channel;
	int fd;
	
	env = getenv ("GNOME_KEYRING_LIFETIME_FD");
	if (env && env[0]) {
		fd = atoi (env);
		if (fd != 0) {
			channel = g_io_channel_unix_new (fd);
			g_io_add_watch (channel,
					G_IO_IN | G_IO_HUP,
					lifetime_slave_pipe_io, NULL);
			g_io_channel_unref (channel);
		}
	}
}

static void
print_environment (pid_t pid)
{
	const gchar **env;
	for (env = gkr_daemon_util_get_environment (); *env; ++env)
		printf ("%s\n", *env);
	if (pid)
		printf ("GNOME_KEYRING_PID=%d\n", (gint)pid);
}

static gboolean
initialize_other_running_daemon (int sock)
{
	GnomeKeyringResult res;
	gchar **envp, **e;
	EggBuffer buf;
	gboolean ret;
	
	if (egg_unix_credentials_write (sock) < 0)
		return FALSE;

	egg_buffer_init_full (&buf, 128, g_realloc);
	
	envp = gnome_keyring_build_environment (GNOME_KEYRING_IN_ENVIRONMENT);
	ret = gkr_proto_encode_prepare_environment (&buf, (const gchar**)envp);
	g_strfreev (envp);
	
	if (!ret) {
		egg_buffer_uninit (&buf);
		g_return_val_if_reached (FALSE);
	}

	envp = NULL;

	ret = gnome_keyring_socket_write_buffer (sock, &buf) && 
	      gnome_keyring_socket_read_buffer (sock, &buf) && 
	      gkr_proto_decode_prepare_environment_reply (&buf, &res, &envp);
	
	
	egg_buffer_uninit (&buf);
	
	if(!ret) {
		g_warning ("couldn't initialize running daemon");
		return FALSE;
	}

	if (res == GNOME_KEYRING_RESULT_OK) {
		g_return_val_if_fail (envp, FALSE);
		for (e = envp; *e; ++e)
			gkr_daemon_util_push_environment_full (*e);
		ret = TRUE;
	} else {
		g_warning ("couldn't initialize running daemon: %s", gnome_keyring_result_to_message (res));
		ret = FALSE;
	}
	
	g_strfreev (envp);

	return ret;
}

static gboolean
start_or_initialize_daemon (void)
{
	gboolean ret;
	int sock;
	
	/* 
	 * Is a daemon already running? If not we need to run
	 * a daemon process, just return and let things go 
	 * their normal way. 
	 */
	sock = gnome_keyring_socket_connect_daemon (FALSE, TRUE);
	if (sock == -1)
		return FALSE;
	
	ret = initialize_other_running_daemon (sock);
	close (sock);
	
	/* Initialization failed, start this process up as a daemon */
	if (!ret)
		return FALSE;
	
	/* 
	 * Now we've initialized the daemon, we need to print out 
	 * the daemon's environment for any callers, and possibly
	 * block if we've been asked to remain in the foreground.
	 */
	print_environment (0);
	
	/* TODO: Better way to sleep forever? */
	if (run_foreground) {
		while (sleep(0x08000000) == 0);
	}
	
	return TRUE;
}

static void
fork_and_print_environment (void)
{
	int status;
	pid_t pid;
	int fd, i;

	if (run_foreground) {
		print_environment (getpid ());
		return;
	}
	
	pid = fork ();
		
	if (pid != 0) {

		/* Here we are in the initial process */

		if (run_daemonized) {
			
			/* Initial process, waits for intermediate child */
			if (pid == -1)
				exit (1);

			waitpid (pid, &status, 0);
			if (WEXITSTATUS (status) != 0)
				exit (WEXITSTATUS (status));
			
		} else {
			/* Not double forking, we know the PID */
			print_environment (pid);
		}

		/* The initial process exits successfully */
		exit (0);
	}
	
	if (run_daemonized) { 
		
		/* Double fork if need to daemonize properly */
		pid = fork ();
	
		if (pid != 0) {

			/* Here we are in the intermediate child process */
				
			/* 
			 * This process exits, so that the final child will inherit 
			 * init as parent to avoid zombies
			 */
			if (pid == -1)
				exit (1);
	
			/* We've done two forks. Now we know the PID */
			print_environment (pid);
				
			/* The intermediate child exits */
			exit (0);
		}
		
	}

	/* Here we are in the resulting daemon or background process. */

	for (i = 0; i < 3; ++i) {
		fd = open ("/dev/null", O_RDONLY);
		sane_dup2 (fd, i);
		close (fd);
	}
}

static gboolean
gkr_daemon_startup_steps (void)
{
	/* Startup the appropriate components, creates sockets etc.. */
#ifdef WITH_SSH	
	if (check_run_component ("ssh")) {
		if (!gkr_pkcs11_daemon_startup_ssh ())
			return FALSE;
	}
#endif

	if (check_run_component ("pkcs11")) {
		if (!gkr_pkcs11_daemon_startup_pkcs11 ())
			return FALSE;
	}
<<<<<<< HEAD
	
	gkd_dbus_setup ();
	
	initialization_completed = TRUE;
=======

	return TRUE;
}

static gboolean
gkr_daemon_initialize_steps (void)
{
	/* Initialize new style PKCS#11 components */
	if (!gkr_pkcs11_daemon_initialize ())
		return FALSE;

	gkr_daemon_dbus_initialize ();
>>>>>>> 0fa6f05c
	return TRUE;
}

void
gkr_daemon_complete_initialization (void)
{
	/*
	 * Sometimes we don't initialize the full daemon right on 
	 * startup. When run with --login is one such case.
	 */

	if (initialization_completed) {
		g_message ("The daemon was already initialized.");
		return;
	}

	/* Set this early so that two initializations don't overlap */
	initialization_completed = TRUE;
	gkr_daemon_startup_steps ();
	gkr_daemon_initialize_steps ();
}

int
main (int argc, char *argv[])
{
	GMainContext *ctx;
	GMainLoop *loop;

	/* 
	 * The gnome-keyring startup is not as simple as I wish it could be. 
	 * 
	 * It's often started in the primidoral stages of a session, where 
	 * there's no DBus, no GConf, and no proper X display. This is the 
	 * strange world of PAM.
	 * 
	 * When started with the --login option, we do as little initialization
	 * as possible. We expect a login password on the stdin, and unlock
	 * or create the login keyring.
	 * 
	 * Then later we expect gnome-keyring-dameon to be run again with the 
	 * --start option. This second gnome-keyring-daemon will hook the
	 * original daemon up with environment variables necessary to initialize
	 * itself and bring it into the session. This second daemon usually exits.
	 * 
	 * Without either of these options, we follow a more boring and 
	 * predictable startup.  
	 */
	
	g_type_init ();
	g_thread_init (NULL);
	
#ifdef HAVE_LOCALE_H
	/* internationalisation */
	setlocale (LC_ALL, "");
#endif

#ifdef HAVE_GETTEXT
	bindtextdomain (GETTEXT_PACKAGE, GNOMELOCALEDIR);
	textdomain (GETTEXT_PACKAGE);
	bind_textdomain_codeset (GETTEXT_PACKAGE, "UTF-8");
#endif

	egg_libgcrypt_initialize ();
	
	/* Send all warning or error messages to syslog */
	prepare_logging ();
	
	parse_arguments (&argc, &argv);
	
	/* The --start option */
	if (run_for_start) {
		if (start_or_initialize_daemon ())
			cleanup_and_exit (0);
	} 

	/* Initialize our daemon main loop and threading */
	loop = g_main_loop_new (NULL, FALSE);
	ctx = g_main_loop_get_context (loop);
	gkr_daemon_async_workers_init (loop);
	
	/* 
	 * Always initialize the keyring subsystem. This is a necessary
	 * component that everything else depends on in one way or 
	 * another. 
	 */
	if (!gkr_daemon_io_create_master_socket ())
		cleanup_and_exit (1);

	/* The --login option. Delayed initialization */
	if (run_for_login) {
		login_password = read_login_password (STDIN);
		atexit (clear_login_password);

	/* Not a login daemon. Startup stuff now.*/
	} else {
		/* These are things that can run before forking */
		if (!gkr_daemon_startup_steps ())
			cleanup_and_exit (1);
	}

	/* The whole forking and daemonizing dance starts here. */
	fork_and_print_environment();

	setup_signal_handling (loop);

	/* Prepare logging a second time, since we may be in a different process */
	prepare_logging();

	/* Remainder initialization after forking, if initialization not delayed */
	if (!run_for_login) {
		initialization_completed = TRUE;
		gkr_daemon_initialize_steps ();
	}

	/* TODO: Do we still need this? XFCE still seems to use it. */
	slave_lifetime_to_fd ();

	/*
	 * Unlock the login keyring if we were given a password on STDIN.
	 * If it does not exist. We create it. 
	 */
	if (login_password) {
		if (!gkr_keyring_login_unlock (login_password))
			g_warning ("Failed to unlock login on startup");
		egg_secure_strclear (login_password);
	}
	
	g_main_loop_run (loop);

	/* Make sure no other threads are running */
	gkr_daemon_async_workers_stop_all ();
	
	/* This wraps everything up in order */
	egg_cleanup_perform ();
	
	/* Final shutdown of anything workers running about */
	gkr_daemon_async_workers_uninit ();

	/* Wrap up signal handling here */
	cleanup_signal_handling ();

	return 0;
}<|MERGE_RESOLUTION|>--- conflicted
+++ resolved
@@ -706,13 +706,8 @@
 		if (!gkr_pkcs11_daemon_startup_pkcs11 ())
 			return FALSE;
 	}
-<<<<<<< HEAD
-	
-	gkd_dbus_setup ();
-	
+
 	initialization_completed = TRUE;
-=======
-
 	return TRUE;
 }
 
@@ -723,8 +718,7 @@
 	if (!gkr_pkcs11_daemon_initialize ())
 		return FALSE;
 
-	gkr_daemon_dbus_initialize ();
->>>>>>> 0fa6f05c
+	gkd_dbus_setup ();
 	return TRUE;
 }
 
