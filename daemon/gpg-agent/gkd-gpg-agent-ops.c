--- conflicted
+++ resolved
@@ -428,42 +428,25 @@
 		/* Load up the save options */
 		attrs = gck_attributes_new ();
 
-<<<<<<< HEAD
-		if (gku_prompt_get_unlock_option (prompt, GKU_UNLOCK_AUTO, &value))
-			gck_attributes_add_string (attrs, CKA_G_COLLECTION, "login");
-=======
 		choice = gku_prompt_get_unlock_choice (prompt);
 		ttl = gku_prompt_get_unlock_ttl (prompt);
 
 		if (g_str_equal (choice, GCR_UNLOCK_OPTION_ALWAYS))
-			gp11_attributes_add_string (attrs, CKA_G_COLLECTION, "login");
->>>>>>> 10cfc8e7
+			gck_attributes_add_string (attrs, CKA_G_COLLECTION, "login");
 		else
 			gck_attributes_add_string (attrs, CKA_G_COLLECTION, "session");
 
-<<<<<<< HEAD
-		if (gku_prompt_get_unlock_option (prompt, GKU_UNLOCK_IDLE, &value) && value > 0)
-			gck_attributes_add_ulong (attrs, CKA_G_DESTRUCT_IDLE, value);
-
-		if (gku_prompt_get_unlock_option (prompt, GKU_UNLOCK_TIMEOUT, &value) && value > 0)
-			gck_attributes_add_ulong (attrs, CKA_G_DESTRUCT_AFTER, value);
+		if (g_str_equal (choice, GCR_UNLOCK_OPTION_IDLE))
+			gck_attributes_add_ulong (attrs, CKA_G_DESTRUCT_IDLE, ttl);
+
+		else if (g_str_equal (choice, GCR_UNLOCK_OPTION_TIMEOUT))
+			gck_attributes_add_ulong (attrs, CKA_G_DESTRUCT_AFTER, ttl);
 
 		/* Now actually save the password */
 		do_save_password (session, keyid, description, password, attrs);
 		gck_attributes_unref (attrs);
-=======
-		if (g_str_equal (choice, GCR_UNLOCK_OPTION_IDLE))
-			gp11_attributes_add_ulong (attrs, CKA_G_DESTRUCT_IDLE, ttl);
-
-		else if (g_str_equal (choice, GCR_UNLOCK_OPTION_TIMEOUT))
-			gp11_attributes_add_ulong (attrs, CKA_G_DESTRUCT_AFTER, ttl);
-
-		/* Now actually save the password */
-		do_save_password (session, keyid, description, password, attrs);
-		gp11_attributes_unref (attrs);
 
 		save_unlock_options (prompt);
->>>>>>> 10cfc8e7
 	}
 
 	g_object_unref (prompt);
