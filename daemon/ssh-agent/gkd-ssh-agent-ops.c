/* -*- Mode: C; indent-tabs-mode: t; c-basic-offset: 8; tab-width: 8 -*- */
/* gkd-ssh-agent-ops.h - SSH agent operations

   Copyright (C) 2007 Stefan Walter

   Gnome keyring is free software; you can redistribute it and/or
   modify it under the terms of the GNU General Public License as
   published by the Free Software Foundation; either version 2 of the
   License, or (at your option) any later version.

   Gnome keyring is distributed in the hope that it will be useful,
   but WITHOUT ANY WARRANTY; without even the implied warranty of
   MERCHANTABILITY or FITNESS FOR A PARTICULAR PURPOSE.  See the GNU
   General Public License for more details.

   You should have received a copy of the GNU General Public License
   along with this program; if not, write to the Free Software
   Foundation, Inc., 675 Mass Ave, Cambridge, MA 02139, USA.

   Author: Stef Walter <stef@memberwebs.com>
*/

#include "config.h"

#include "gkd-ssh-agent-private.h"

#include "gck/gck.h"

#include "pkcs11/pkcs11.h"
#include "pkcs11/pkcs11g.h"
#include "pkcs11/pkcs11i.h"

#include "egg/egg-error.h"
#include "egg/egg-secure-memory.h"

#include <glib.h>

#include <ctype.h>
#include <stdarg.h>
#include <string.h>
#include <stdio.h>


#define V1_LABEL "SSH1 RSA Key"

typedef gboolean (*ObjectForeachFunc) (GckObject *object, gpointer user_data);

/* ---------------------------------------------------------------------------- */


static void
copy_attribute (GckAttributes *original, CK_ATTRIBUTE_TYPE type, GckAttributes *dest)
{
	GckAttribute *attr;

	g_assert (original);
	g_assert (dest);

	attr = gck_attributes_find (original, type);
	if (attr)
		gck_attributes_add (dest, attr);
}

static gboolean
login_session (GckSession *session)
{
	gulong state;
	GError *error = NULL;
	gboolean ret = TRUE;

	state = gck_session_get_state (session);

	/* Log in the session if necessary */
	if (state == CKS_RO_PUBLIC_SESSION || state == CKS_RW_PUBLIC_SESSION) {
		if (!gck_session_login (session, CKU_USER, NULL, 0, &error)) {
			g_message ("couldn't log in to session: %s", egg_error_message (error));
			ret = FALSE;
		}
	}

	return ret;
}

static GckAttributes*
build_like_attributes (GckAttributes *attrs, CK_OBJECT_CLASS klass)
{
	GckAttributes *search;
	gulong key_type;

	g_assert (attrs);

	/* Determine the key type */
	if (!gck_attributes_find_ulong (attrs, CKA_KEY_TYPE, &key_type))
		g_return_val_if_reached (NULL);

	search = gck_attributes_new ();
	gck_attributes_add_ulong (search, CKA_CLASS, klass);
	copy_attribute (attrs, CKA_KEY_TYPE, search);
	copy_attribute (attrs, CKA_TOKEN, search);

	switch (key_type) {
	case CKK_RSA:
		copy_attribute (attrs, CKA_MODULUS, search);
		copy_attribute (attrs, CKA_PUBLIC_EXPONENT, search);
		break;

	case CKK_DSA:
		copy_attribute (attrs, CKA_PRIME, search);
		copy_attribute (attrs, CKA_SUBPRIME, search);
		copy_attribute (attrs, CKA_BASE, search);
		copy_attribute (attrs, CKA_VALUE, search);
		break;

	default:
		g_return_val_if_reached (NULL);
		break;
	}

	return search;
}

static void
search_keys_like_attributes (GList *modules, GckSession *session, GckAttributes *attrs,
                             CK_OBJECT_CLASS klass, ObjectForeachFunc func, gpointer user_data)
{
	GckAttributes *search;
	GckEnumerator *en;
	GError *error = NULL;
	GList *keys, *l;
	GckObject *object;

	g_assert (modules || session);

	search = build_like_attributes (attrs, klass);

	/* In all slots */
	if (modules) {
		en = gck_modules_enumerate_objects (modules, search, CKF_RW_SESSION);

		for (;;) {
			object = gck_enumerator_next (en, NULL, &error);
			if (!object) {
				if (error) {
					g_warning ("couldn't enumerate matching keys: %s", egg_error_message (error));
					g_clear_error (&error);
				}
				break;
			}

			if (!(func) (object, user_data))
				break;
		}

		g_object_unref (en);

	}

	/* Search in the session */
	if (session){
		keys = gck_session_find_objects (session, search, NULL, &error);

		if (error) {
			g_warning ("couldn't find matching keys: %s", egg_error_message (error));
			g_clear_error (&error);

		} else {
			for (l = keys; l; l = g_list_next (l)) {
				if (!(func) (l->data, user_data))
					break;
			}

			gck_list_unref_free (keys);
		}
	}

	gck_attributes_unref (search);
}

static gboolean
list_all_matching (GckObject *object, gpointer user_data)
{
	GList** list = (GList**)user_data;
	g_return_val_if_fail (GCK_IS_OBJECT (object), FALSE);
	*list = g_list_prepend (*list, g_object_ref (object));

	/* Keep going */
	return TRUE;
}

static gboolean
return_first_matching (GckObject *object, gpointer user_data)
{
	GckObject **result = (GckObject**)user_data;

	g_return_val_if_fail (GCK_IS_OBJECT (object), FALSE);
	g_return_val_if_fail (result != NULL, FALSE);
	g_return_val_if_fail (*result == NULL, FALSE);
	*result = g_object_ref (object);

	/* We've seen enough */
	return FALSE;
}

static gboolean
return_private_matching (GckObject *object, gpointer user_data)
{
	GckObject **result = (GckObject**)user_data;
	GckSession *session;
	GckAttributes *attrs;
	GckAttribute *attr;
	gboolean token;
	GList *objects;
	GError *error = NULL;
	GckAttributes *atts;

	g_return_val_if_fail (GCK_IS_OBJECT (object), FALSE);
	g_return_val_if_fail (result != NULL, FALSE);
	g_return_val_if_fail (*result == NULL, FALSE);

	/* Get the key identifier and token */
	attrs = gck_object_get (object, &error, CKA_ID, CKA_TOKEN, GCK_INVALID);
	if (error) {
		g_warning ("error retrieving attributes for public key: %s", egg_error_message (error));
		g_clear_error (&error);
		return TRUE;
	}

	/* Dig out the key identifier and token */
	attr = gck_attributes_find (attrs, CKA_ID);
	g_return_val_if_fail (attr, FALSE);

	if (!gck_attributes_find_boolean (attrs, CKA_TOKEN, &token))
		token = FALSE;

	session = gck_object_get_session (object);
	g_return_val_if_fail (GCK_IS_SESSION (session), FALSE);

	if (!login_session (session))
		return FALSE;

	atts = gck_attributes_new ();
	gck_attributes_add (atts, attr);
	gck_attributes_add_ulong (atts, CKA_CLASS, CKO_PRIVATE_KEY);
	gck_attributes_add_boolean (atts, CKA_TOKEN, token);

	/* Search for the matching private key */
	objects = gck_session_find_objects (session, atts, NULL, NULL);
	gck_attributes_unref (atts);
	gck_attributes_unref (attrs);

	/* Keep searching, not found */
	if (objects) {
		*result = g_object_ref (objects->data);
		gck_list_unref_free (objects);
	}

	g_object_unref (session);

	/* Stop once we have a key */
	return (*result == NULL);
}

static gboolean
load_identity_v1_attributes (GckObject *object, gpointer user_data)
{
	GckAttributes *attrs;
	GError *error = NULL;
	GList **all_attrs;

	g_return_val_if_fail (GCK_IS_OBJECT (object), FALSE);
	g_return_val_if_fail (user_data, FALSE);

	/*
	 * The encompassing search should have limited to the right label.
	 * In addition V1 keys are only RSA.
	 */

	attrs = gck_object_get (object, &error, CKA_ID, CKA_LABEL, CKA_KEY_TYPE, CKA_MODULUS,
	                        CKA_PUBLIC_EXPONENT, CKA_CLASS, CKA_MODULUS_BITS, GCK_INVALID);
	if (error) {
		g_warning ("error retrieving attributes for public key: %s", egg_error_message (error));
		g_clear_error (&error);
		return TRUE;
	}

	all_attrs = (GList**)user_data;
	*all_attrs = g_list_prepend (*all_attrs, attrs);

	/* Note that we haven't reffed the object or session */

	/* Keep going */
	return TRUE;
}

static gboolean
load_identity_v2_attributes (GckObject *object, gpointer user_data)
{
	GckAttributes *attrs;
	GckAttribute *attr;
	GError *error = NULL;
	gboolean valid = TRUE;
	gboolean token;
	GList **all_attrs;

	g_return_val_if_fail (GCK_IS_OBJECT (object), FALSE);
	g_return_val_if_fail (user_data, FALSE);

	attrs = gck_object_get (object, &error, CKA_ID, CKA_LABEL, CKA_KEY_TYPE, CKA_MODULUS,
	                        CKA_PUBLIC_EXPONENT, CKA_PRIME, CKA_SUBPRIME, CKA_BASE,
	                        CKA_VALUE, CKA_CLASS, CKA_MODULUS_BITS, CKA_TOKEN, GCK_INVALID);
	if (error) {
		g_warning ("error retrieving attributes for public key: %s", egg_error_message (error));
		g_clear_error (&error);
		return TRUE;
	}

	/* Dig out the label, and see if it's not v1, skip if so */
	attr = gck_attributes_find (attrs, CKA_LABEL);
	if (attr != NULL) {
		if (attr->length == strlen (V1_LABEL) &&
		    strncmp ((gchar*)attr->value, V1_LABEL, attr->length) == 0)
			valid = FALSE;
	}

	/* Figure out if it's a token object or not */
	if (!gck_attributes_find_boolean (attrs, CKA_TOKEN, &token))
		token = FALSE;

	all_attrs = (GList**)user_data;
	if (valid == TRUE)
		*all_attrs = g_list_prepend (*all_attrs, attrs);
	else
		gck_attributes_unref (attrs);

	/* Note that we haven't reffed the object or session */

	/* Keep going */
	return TRUE;
}

static void
remove_key_pair (GckSession *session, GckObject *priv, GckObject *pub)
{
	GError *error = NULL;

	g_assert (GCK_IS_SESSION (session));

	if (!login_session (session))
		return;

	if (priv != NULL) {
		gck_object_destroy (priv, &error);

		if (error) {
			if (!g_error_matches (error, GCK_ERROR, CKR_OBJECT_HANDLE_INVALID))
				g_warning ("couldn't remove ssh private key: %s", egg_error_message (error));
			g_clear_error (&error);
		}
	}

	if (pub != NULL) {
		gck_object_destroy (pub, &error);

		if (error) {
			if (!g_error_matches (error, GCK_ERROR, CKR_OBJECT_HANDLE_INVALID))
				g_warning ("couldn't remove ssh public key: %s", egg_error_message (error));
			g_clear_error (&error);
		}
	}
}

static void
lock_key_pair (GckSession *session, GckObject *priv, GckObject *pub)
{
	GckAttributes *atts;
	GError *error = NULL;
	GList *objects, *l;

	g_assert (GCK_IS_SESSION (session));
	g_assert (GCK_IS_OBJECT (priv));
	g_assert (GCK_IS_OBJECT (pub));

	if (!login_session (session))
		return;

	atts = gck_attributes_new ();
	gck_attributes_add_ulong (atts, CKA_CLASS, CKO_G_CREDENTIAL);
	gck_attributes_add_ulong (atts, CKA_G_OBJECT, gck_object_get_handle (priv));

	/* Delete any authenticator objects */
	objects = gck_session_find_objects (session, atts, NULL, &error);
	gck_attributes_unref (atts);

	if (error) {
		g_warning ("couldn't search for authenticator objects: %s", egg_error_message (error));
		g_clear_error (&error);
		return;
	}

	/* Delete them all */
	for (l = objects; l; l = g_list_next (l)) {
		gck_object_destroy (l->data, &error);
		if (error) {
			g_warning ("couldn't delete authenticator object: %s", egg_error_message (error));
			g_clear_error (&error);
		}
	}
}

static void
remove_by_public_key (GckSession *session, GckObject *pub, gboolean exclude_v1)
{
	GckAttributes *attrs;
	GError *error = NULL;
	GList *objects;
	gboolean token;
	gchar *label;

	g_assert (GCK_IS_SESSION (session));
	g_assert (GCK_IS_OBJECT (pub));

	if (!login_session (session))
		return;

	attrs = gck_object_get (pub, &error, CKA_LABEL, CKA_ID, CKA_TOKEN, GCK_INVALID);

	if (error) {
		g_warning ("couldn't lookup attributes for key: %s", egg_error_message (error));
		g_clear_error (&error);
		return;
	}

	/* Skip over SSH V1 keys */
	if (exclude_v1 && gck_attributes_find_string (attrs, CKA_LABEL, &label)) {
		if (label && strcmp (label, V1_LABEL) == 0) {
			gck_attributes_unref (attrs);
			g_free (label);
			return;
		}
	}

	/* Lock token objects, remove session objects */
	if (!gck_attributes_find_boolean (attrs, CKA_TOKEN, &token))
		token = FALSE;

	/* Search for exactly the same attributes but with a private key class */
	gck_attributes_add_ulong (attrs, CKA_CLASS, CKO_PRIVATE_KEY);
	objects = gck_session_find_objects (session, attrs, NULL, &error);
	gck_attributes_unref (attrs);

	if (error) {
		g_warning ("couldn't search for related key: %s", egg_error_message (error));
		g_clear_error (&error);
		return;
	}

	/* Lock the token objects */
	if (token && objects) {
		lock_key_pair (session, objects->data, pub);
	} else if (!token) {
		remove_key_pair (session, objects->data, pub);
	}

	gck_list_unref_free (objects);
}

static gboolean
create_key_pair (GckSession *session, GckAttributes *priv, GckAttributes *pub)
{
	GckObject *priv_key, *pub_key;
	GError *error = NULL;

	g_assert (GCK_IS_SESSION (session));
	g_assert (priv);
	g_assert (pub);

	if (!login_session (session))
		return FALSE;

	priv_key = gck_session_create_object (session, priv, NULL, &error);
	if (error) {
		g_warning ("couldn't create session private key: %s", egg_error_message (error));
		g_clear_error (&error);
		return FALSE;
	}

	pub_key = gck_session_create_object (session, pub, NULL, &error);
	if (error) {
		g_warning ("couldn't create session public key: %s", egg_error_message (error));
		g_clear_error (&error);

		/* Failed, so remove private as well */
		gck_object_destroy (priv_key, NULL);
		g_object_unref (priv_key);

		return FALSE;
	}

	g_object_unref (pub_key);
	g_object_unref (priv_key);

	return TRUE;
}

static void
destroy_replaced_keys (GckSession *session, GList *keys)
{
	GError *error = NULL;
	GList *l;

	g_assert (GCK_IS_SESSION (session));

	for (l = keys; l; l = g_list_next (l)) {
		if (!gck_object_destroy (l->data, &error)) {
			if (!g_error_matches (error, GCK_ERROR, CKR_OBJECT_HANDLE_INVALID))
				g_warning ("couldn't delete a SSH key we replaced: %s",
				           egg_error_message (error));
			g_clear_error (&error);
		}
	}
}

static gboolean
replace_key_pair (GckSession *session, GckAttributes *priv, GckAttributes *pub)
{
	GList *priv_prev, *pub_prev;

	g_assert (GCK_IS_SESSION (session));
	g_assert (priv);
	g_assert (pub);

	if (!login_session (session))
		return FALSE;

	gck_attributes_add_boolean (priv, CKA_TOKEN, FALSE);
	gck_attributes_add_boolean (pub, CKA_TOKEN, FALSE);

	/* Find the previous keys that match the same description */
	priv_prev = pub_prev = NULL;
	search_keys_like_attributes (NULL, session, priv, CKO_PRIVATE_KEY, list_all_matching, &priv_prev);
	search_keys_like_attributes (NULL, session, priv, CKO_PUBLIC_KEY, list_all_matching, &pub_prev);

	/* Now try and create the new keys */
	if (create_key_pair (session, priv, pub)) {

		/* Delete the old keys */
		destroy_replaced_keys (session, priv_prev);
		destroy_replaced_keys (session, pub_prev);
	}

	gck_list_unref_free (priv_prev);
	gck_list_unref_free (pub_prev);

	return TRUE;
}

static gboolean
load_contraints (EggBuffer *buffer, gsize offset, gsize *next_offset,
                 GckAttributes *priv, GckAttributes *pub)
{
	guchar constraint;
	guint32 lifetime;

	/*
	 * Constraints are a byte flag, and optional data depending
	 * on the constraint.
	 */

	while (offset < egg_buffer_length (buffer)) {
		if (!egg_buffer_get_byte (buffer, offset, &offset, &constraint))
			return FALSE;

		switch (constraint) {
		case GKD_SSH_FLAG_CONSTRAIN_LIFETIME:
			if (!egg_buffer_get_uint32 (buffer, offset, &offset, &lifetime))
				return FALSE;

			gck_attributes_add_ulong (pub, CKA_G_DESTRUCT_AFTER, lifetime);
			gck_attributes_add_ulong (priv, CKA_G_DESTRUCT_AFTER, lifetime);
			break;

		case GKD_SSH_FLAG_CONSTRAIN_CONFIRM:
			/* We can't use prompting as access control on an insecure X desktop */
			g_message ("prompt constraints are not supported.");
			return FALSE;

		default:
			g_message ("unsupported constraint or other unsupported data");
			return FALSE;
		}
	}

	*next_offset = offset;
	return TRUE;
}

/* -----------------------------------------------------------------------------
 * OPERATIONS
 */

static gboolean
op_add_identity (GkdSshAgentCall *call)
{
	GckAttributes *pub;
	GckAttributes *priv;
	GckSession *session;
	gchar *stype = NULL;
	gchar *comment = NULL;
	gboolean ret;
	gulong algo;
	gsize offset;

	if (!egg_buffer_get_string (call->req, 5, &offset, &stype, (EggBufferAllocator)g_realloc))
		return FALSE;

	algo = gkd_ssh_agent_proto_keytype_to_algo (stype);
	if (algo == G_MAXULONG) {
		g_warning ("unsupported algorithm from SSH: %s", stype);
		g_free (stype);
		return FALSE;
	}

	g_free (stype);
	priv = gck_attributes_new_full ((GckAllocator)egg_secure_realloc);
	pub = gck_attributes_new_full (g_realloc);

	switch (algo) {
	case CKK_RSA:
		ret = gkd_ssh_agent_proto_read_pair_rsa (call->req, &offset, priv, pub);
		break;
	case CKK_DSA:
		ret = gkd_ssh_agent_proto_read_pair_dsa (call->req, &offset, priv, pub);
		break;
	default:
		g_assert_not_reached ();
		return FALSE;
	}

	if (!ret) {
		g_warning ("couldn't read incoming SSH private key");
		gck_attributes_unref (pub);
		gck_attributes_unref (priv);
		return FALSE;
	}

	/* Get the comment */
	if (!egg_buffer_get_string (call->req, offset, &offset, &comment, (EggBufferAllocator)g_realloc)) {
		gck_attributes_unref (pub);
		gck_attributes_unref (priv);
		return FALSE;
	}

	gck_attributes_add_string (pub, CKA_LABEL, comment);
	gck_attributes_add_string (priv, CKA_LABEL, comment);
	g_free (comment);

	/* Any constraints on loading the key */
	if (!load_contraints (call->req, offset, &offset, priv, pub)) {
		gck_attributes_unref (pub);
		gck_attributes_unref (priv);
		return FALSE;
	}

	/*
	 * This is the session that owns these objects. Only
	 * one thread can use it at a time.
	 */

	session = gkd_ssh_agent_checkout_main_session ();
	g_return_val_if_fail (session, FALSE);

	ret = replace_key_pair (session, priv, pub);

	gkd_ssh_agent_checkin_main_session (session);

	gck_attributes_unref (priv);
	gck_attributes_unref (pub);

	egg_buffer_add_byte (call->resp, ret ? GKD_SSH_RES_SUCCESS : GKD_SSH_RES_FAILURE);
	return TRUE;
}

static gboolean
op_v1_add_identity (GkdSshAgentCall *call)
{
	GckAttributes *pub, *priv;
	GckSession *session;
	gchar *comment = NULL;
	gboolean ret;
	gsize offset = 5;
	guint32 unused;

	if (!egg_buffer_get_uint32 (call->req, offset, &offset, &unused))
		return FALSE;

	priv = gck_attributes_new_full ((GckAllocator)egg_secure_realloc);
	pub = gck_attributes_new_full (g_realloc);

	if (!gkd_ssh_agent_proto_read_pair_v1 (call->req, &offset, priv, pub)) {
		g_warning ("couldn't read incoming SSH private key");
		gck_attributes_unref (pub);
		gck_attributes_unref (priv);
		return FALSE;
	}

	/* Get the comment */
	if (!egg_buffer_get_string (call->req, offset, &offset, &comment, (EggBufferAllocator)g_realloc)) {
		gck_attributes_unref (pub);
		gck_attributes_unref (priv);
		return FALSE;
	}

	g_free (comment);

	gck_attributes_add_string (priv, CKA_LABEL, V1_LABEL);
	gck_attributes_add_string (pub, CKA_LABEL, V1_LABEL);

	/* Any constraints on loading the key */
	if (!load_contraints (call->req, offset, &offset, priv, pub)) {
		gck_attributes_unref (pub);
		gck_attributes_unref (priv);
		return FALSE;
	}

	/*
	 * This is the session that owns these objects. Only
	 * one thread can use it at a time.
	 */

	session = gkd_ssh_agent_checkout_main_session ();
	g_return_val_if_fail (session, FALSE);

	ret = replace_key_pair (session, priv, pub);

	gkd_ssh_agent_checkin_main_session (session);

	gck_attributes_unref (priv);
	gck_attributes_unref (pub);

	egg_buffer_add_byte (call->resp, ret ? GKD_SSH_RES_SUCCESS : GKD_SSH_RES_FAILURE);
	return TRUE;
}

static gboolean
op_request_identities (GkdSshAgentCall *call)
{
	GckEnumerator *en;
	GckObject *obj;
	GError *error = NULL;
	GList *all_attrs, *l;
	GckAttributes *attrs;
	gsize blobpos;
	gchar *comment;

	/* TODO: Check SSH purpose */
	attrs = gck_attributes_new ();
	gck_attributes_add_ulong (attrs, CKA_CLASS, CKO_PUBLIC_KEY);

	/* Find all the keys (we filter out v1 later) */
	en = gck_modules_enumerate_objects (call->modules, attrs, CKF_RW_SESSION);
	gck_attributes_unref (attrs);
	g_return_val_if_fail (en, FALSE);

	all_attrs = NULL;
	do {
		obj = gck_enumerator_next (en, NULL, &error);
	} while (obj && load_identity_v2_attributes (obj, &all_attrs));

	g_object_unref (en);

	if (error) {
		g_warning ("couldn't enumerate ssh keys: %s", egg_error_message (error));
		egg_buffer_add_byte (call->resp, GKD_SSH_RES_FAILURE);
		g_clear_error (&error);
		return TRUE;
	}

	egg_buffer_add_byte (call->resp, GKD_SSH_RES_IDENTITIES_ANSWER);
	egg_buffer_add_uint32 (call->resp, g_list_length (all_attrs));

	for (l = all_attrs; l; l = g_list_next (l)) {

		attrs = l->data;

		/* Dig out the label */
		if (!gck_attributes_find_string (attrs, CKA_LABEL, &comment))
			comment = NULL;

		/* Add a space for the key blob length */
		blobpos = call->resp->len;
		egg_buffer_add_uint32 (call->resp, 0);

		/* Write out the key */
		gkd_ssh_agent_proto_write_public (call->resp, attrs);

		/* Write back the blob length */
		egg_buffer_set_uint32 (call->resp, blobpos, (call->resp->len - blobpos) - 4);

		/* And now a per key comment */
		egg_buffer_add_string (call->resp, comment ? comment : "");

		g_free (comment);
		gck_attributes_unref (attrs);
	}

	g_list_free (all_attrs);

	return TRUE;
}

static gboolean
op_v1_request_identities (GkdSshAgentCall *call)
{
	GList *all_attrs, *l;
	GckAttributes *attrs;
	GError *error = NULL;
	GckEnumerator *en;
	GckObject *obj;

	/* TODO: Check SSH purpose */
	attrs = gck_attributes_new ();
	gck_attributes_add_ulong (attrs, CKA_CLASS, CKO_PUBLIC_KEY);
	gck_attributes_add_boolean (attrs, CKA_TOKEN, FALSE);
	gck_attributes_add_string (attrs, CKA_LABEL, V1_LABEL);

	/* Find all the keys not on token, and are V1 */
	en = gck_modules_enumerate_objects (call->modules, attrs, CKF_RW_SESSION);
	gck_attributes_unref (attrs);
	g_return_val_if_fail (en, FALSE);

	all_attrs = NULL;
	do {
		obj = gck_enumerator_next (en, NULL, &error);
	} while (obj && load_identity_v1_attributes (obj, &all_attrs));

	g_object_unref (en);

	if (error) {
		g_warning ("couldn't enumerate ssh keys: %s", egg_error_message (error));
		egg_buffer_add_byte (call->resp, GKD_SSH_RES_FAILURE);
		g_clear_error (&error);
		return TRUE;
	}

	egg_buffer_add_byte (call->resp, GKD_SSH_RES_RSA_IDENTITIES_ANSWER);
	egg_buffer_add_uint32 (call->resp, g_list_length (all_attrs));

	for (l = all_attrs; l; l = g_list_next (l)) {

		attrs = l->data;

		/* Write out the key */
		gkd_ssh_agent_proto_write_public_v1 (call->resp, attrs);

		/* And now a per key comment */
		egg_buffer_add_string (call->resp, "Public Key");

		gck_attributes_unref (attrs);
	}

	g_list_free (all_attrs);

	return TRUE;
}

static const guchar SHA1_ASN[15] = /* Object ID is 1.3.14.3.2.26 */
	{ 0x30, 0x21, 0x30, 0x09, 0x06, 0x05, 0x2b, 0x0e, 0x03,
	  0x02, 0x1a, 0x05, 0x00, 0x04, 0x14 };

static const guchar MD5_ASN[18] = /* Object ID is 1.2.840.113549.2.5 */
	{ 0x30, 0x20, 0x30, 0x0c, 0x06, 0x08, 0x2a, 0x86,0x48,
	  0x86, 0xf7, 0x0d, 0x02, 0x05, 0x05, 0x00, 0x04, 0x10 };

static guchar*
make_pkcs1_sign_hash (GChecksumType algo, const guchar *data, gsize n_data,
                      gsize *n_result)
{
	gsize n_algo, n_asn, n_hash;
	GChecksum *checksum;
	const guchar *asn;
	guchar *hash;

	g_assert (data);
	g_assert (n_result);

	n_algo = g_checksum_type_get_length (algo);
	g_return_val_if_fail (n_algo > 0, FALSE);

	if (algo == G_CHECKSUM_SHA1) {
		asn = SHA1_ASN;
		n_asn = sizeof (SHA1_ASN);
	} else if (algo == G_CHECKSUM_MD5) {
		asn = MD5_ASN;
		n_asn = sizeof (MD5_ASN);
	}

	n_hash = n_algo + n_asn;
	hash = g_malloc0 (n_hash);
	memcpy (hash, asn, n_asn);

	checksum = g_checksum_new (algo);
	g_checksum_update (checksum, data, n_data);
	g_checksum_get_digest (checksum, hash + n_asn, &n_algo);
	g_checksum_free (checksum);

	*n_result = n_hash;
	return hash;
}

static guchar*
make_raw_sign_hash (GChecksumType algo, const guchar *data, gsize n_data,
                    gsize *n_result)
{
	gsize n_hash;
	GChecksum *checksum;
	guchar *hash;

	g_assert (data);
	g_assert (n_result);

	n_hash = g_checksum_type_get_length (algo);
	g_return_val_if_fail (n_hash > 0, FALSE);

	hash = g_malloc0 (n_hash);

	checksum = g_checksum_new (algo);
	g_checksum_update (checksum, data, n_data);
	g_checksum_get_digest (checksum, hash, &n_hash);
	g_checksum_free (checksum);

	*n_result = n_hash;
	return hash;
}

static guchar*
unlock_and_sign (GckSession *session, GckObject *key, gulong mech_type, const guchar *input,
                 gsize n_input, gsize *n_result, GError **err)
{
	GckAttributes *attrs;
	GckObject *cred;
	gboolean always;

	/* First check if we should authenticate the key */
	attrs = gck_object_get (key, err, CKA_ALWAYS_AUTHENTICATE, GCK_INVALID);
	if (!attrs)
		return NULL;

	/* Authenticate the key if necessary, this allows long term */
	if (!gck_attributes_find_boolean (attrs, CKA_ALWAYS_AUTHENTICATE, &always))
		g_return_val_if_reached (NULL);

	gck_attributes_unref (attrs);

	if (always == TRUE) {
		attrs = gck_attributes_new ();
		gck_attributes_add_ulong (attrs, CKA_CLASS, CKO_G_CREDENTIAL);
		gck_attributes_add_boolean (attrs, CKA_TOKEN, FALSE);
		gck_attributes_add_empty (attrs, CKA_VALUE);
		gck_attributes_add_ulong (attrs, CKA_G_OBJECT, gck_object_get_handle (key));

		cred = gck_session_create_object (session, attrs, NULL, err);
		gck_attributes_unref (attrs);

		if (cred == NULL)
			return NULL;

		g_object_unref (cred);
	}

	/* Do the magic */
	return gck_session_sign (session, key, mech_type, input, n_input, n_result, err);
}

static gboolean
op_sign_request (GkdSshAgentCall *call)
{
	GckAttributes *attrs;
	GError *error = NULL;
	GckObject *key = NULL;
	const guchar *data;
	const gchar *salgo;
	GckSession *session;
	guchar *result;
	gsize n_data, n_result;
	guint32 flags;
	gsize offset;
	gboolean ret;
	guint blobpos, sz;
	guint8 *hash;
	gulong algo, mech;
	GChecksumType halgo;
	gsize n_hash = 0;

	offset = 5;

	/* The key packet size */
	if (!egg_buffer_get_uint32 (call->req, offset, &offset, &sz))
		return FALSE;

	/* The key itself */
	attrs = gck_attributes_new ();
	if (!gkd_ssh_agent_proto_read_public (call->req, &offset, attrs, &algo))
		return FALSE;

	/* Validate the key type / mechanism */
	if (algo == CKK_RSA)
		mech = CKM_RSA_PKCS;
	else if (algo == CKK_DSA)
		mech = CKM_DSA;
	else
		g_return_val_if_reached (FALSE);

	if (!egg_buffer_get_byte_array (call->req, offset, &offset, &data, &n_data) ||
	    !egg_buffer_get_uint32 (call->req, offset, &offset, &flags)) {
		gck_attributes_unref (attrs);
		return FALSE;
	}

	/* Lookup the key */
	search_keys_like_attributes (call->modules, NULL, attrs, CKO_PUBLIC_KEY, return_private_matching, &key);
	gck_attributes_unref (attrs);

	if (!key) {
		egg_buffer_add_byte (call->resp, GKD_SSH_RES_FAILURE);
		return TRUE;
	}

	/* Usually we hash the data with SHA1 */
	if (flags & GKD_SSH_FLAG_OLD_SIGNATURE)
		halgo = G_CHECKSUM_MD5;
	else
		halgo = G_CHECKSUM_SHA1;

	/* Build the hash */
	if (mech == CKM_RSA_PKCS)
		hash = make_pkcs1_sign_hash (halgo, data, n_data, &n_hash);
	else
		hash = make_raw_sign_hash (halgo, data, n_data, &n_hash);

	session = gck_object_get_session (key);
	g_return_val_if_fail (session, FALSE);

	result = unlock_and_sign (session, key, mech, hash, n_hash, &n_result, &error);

	g_object_unref (session);
	g_object_unref (key);
	g_free (hash);

	if (error) {
<<<<<<< HEAD
		if (!g_error_matches (error, GCK_ERROR, CKR_FUNCTION_CANCELED))
=======
		if (!g_error_matches (error, GP11_ERROR, CKR_FUNCTION_CANCELED) &&
		    !g_error_matches (error, GP11_ERROR, CKR_PIN_INCORRECT))
>>>>>>> 10cfc8e7
			g_message ("signing of the data failed: %s", egg_error_message (error));
		g_clear_error (&error);
		egg_buffer_add_byte (call->resp, GKD_SSH_RES_FAILURE);
		return TRUE;
	}

	egg_buffer_add_byte (call->resp, GKD_SSH_RES_SIGN_RESPONSE);

	/* Add a space for the sig blob length */
	blobpos = call->resp->len;
	egg_buffer_add_uint32 (call->resp, 0);

	salgo = gkd_ssh_agent_proto_algo_to_keytype (algo);
	g_assert (salgo);
	egg_buffer_add_string (call->resp, salgo);

	switch (algo) {
	case CKK_RSA:
		ret = gkd_ssh_agent_proto_write_signature_rsa (call->resp, result, n_result);
		break;

	case CKK_DSA:
		ret = gkd_ssh_agent_proto_write_signature_dsa (call->resp, result, n_result);
		break;

	default:
		g_assert_not_reached ();
	}

	g_free (result);
	g_return_val_if_fail (ret, FALSE);

	/* Write back the blob length */
	egg_buffer_set_uint32 (call->resp, blobpos, (call->resp->len - blobpos) - 4);

	return TRUE;
}

static gboolean
op_v1_challenge (GkdSshAgentCall *call)
{
	gsize offset, n_data, n_result, n_hash;
	GckSession *session;
	GckAttributes *attrs;
	guchar session_id[16];
	guint8 hash[16];
	const guchar *data;
	guchar *result = NULL;
	GChecksum *checksum;
	GckObject *key = NULL;
	guint32 resp_type;
	GError *error = NULL;
	gboolean ret;
	guint i;
	guchar b;

	ret = FALSE;
	offset = 5;

	attrs = gck_attributes_new ();
	if (!gkd_ssh_agent_proto_read_public_v1 (call->req, &offset, attrs)) {
		gck_attributes_unref (attrs);
		return FALSE;
	}

	/* Read the entire challenge */
	data = gkd_ssh_agent_proto_read_challenge_v1 (call->req, &offset, &n_data);

	/* Only protocol 1.1 is supported */
	if (call->req->len <= offset) {
		gck_attributes_unref (attrs);
		egg_buffer_add_byte (call->resp, GKD_SSH_RES_FAILURE);
		return TRUE;
	}

	/* Read out the session id, raw, unbounded */
	for (i = 0; i < 16; ++i) {
		egg_buffer_get_byte (call->req, offset, &offset, &b);
		session_id[i] = b;
	}

	/* And the response type */
	egg_buffer_get_uint32 (call->req, offset, &offset, &resp_type);

	/* Did parsing fail? */
	if (egg_buffer_has_error (call->req) || data == NULL) {
		gck_attributes_unref (attrs);
		return FALSE;
	}

	/* Not supported request type */
	if (resp_type != 1) {
		gck_attributes_unref (attrs);
		egg_buffer_add_byte (call->resp, GKD_SSH_RES_FAILURE);
		return TRUE;
	}

	/* Lookup the key */
	search_keys_like_attributes (call->modules, NULL, attrs, CKO_PUBLIC_KEY, return_private_matching, &key);
	gck_attributes_unref (attrs);

	/* Didn't find a key? */
	if (key == NULL) {
		egg_buffer_add_byte (call->resp, GKD_SSH_RES_FAILURE);
		return TRUE;
	}

	session = gck_object_get_session (key);
	g_return_val_if_fail (session, FALSE);

	result = gck_session_decrypt (session, key, CKM_RSA_PKCS, data, n_data, &n_result, &error);

	g_object_unref (session);
	g_object_unref (key);

	if (error) {
		if (!g_error_matches (error, GCK_ERROR, CKR_FUNCTION_CANCELED))
			g_message ("decryption of the data failed: %s", egg_error_message (error));
		g_clear_error (&error);
		egg_buffer_add_byte (call->resp, GKD_SSH_RES_FAILURE);
		return TRUE;
	}

	/* Now build up a hash of this and the session_id */
	checksum = g_checksum_new (G_CHECKSUM_MD5);
	g_checksum_update (checksum, result, n_result);
	g_checksum_update (checksum, session_id, sizeof (session_id));
	n_hash = sizeof (hash);
	g_checksum_get_digest (checksum, hash, &n_hash);

	egg_buffer_add_byte (call->resp, GKD_SSH_RES_RSA_RESPONSE);
	egg_buffer_append (call->resp, hash, n_hash);

	g_free (result);
	return TRUE;
}

static gboolean
op_remove_identity (GkdSshAgentCall *call)
{
	GckAttributes *attrs;
	GckSession *session;
	GckObject *key = NULL;
	gsize offset;
	guint sz;

	offset = 5;

	/* The key packet size */
	if (!egg_buffer_get_uint32 (call->req, offset, &offset, &sz))
		return FALSE;

	/* The public key itself */
	attrs = gck_attributes_new ();
	if (!gkd_ssh_agent_proto_read_public (call->req, &offset, attrs, NULL)) {
		gck_attributes_unref (attrs);
		return FALSE;
	}

	/*
	 * This is the session that owns these objects. Only
	 * one thread can use it at a time.
	 */

	session = gkd_ssh_agent_checkout_main_session ();
	g_return_val_if_fail (session, FALSE);

	search_keys_like_attributes (NULL, session, attrs, CKO_PUBLIC_KEY, return_first_matching, &key);
	gck_attributes_unref (attrs);

	if (key != NULL) {
		remove_by_public_key (session, key, TRUE);
		g_object_unref (key);
	}

	gkd_ssh_agent_checkin_main_session (session);

	egg_buffer_add_byte (call->resp, GKD_SSH_RES_SUCCESS);

	return TRUE;
}

static gboolean
op_v1_remove_identity (GkdSshAgentCall *call)
{
	GckSession *session;
	GckAttributes *attrs;
	GckObject *key = NULL;
	gsize offset;

	offset = 5;

	attrs = gck_attributes_new ();
	if (!gkd_ssh_agent_proto_read_public_v1 (call->req, &offset, attrs)) {
		gck_attributes_unref (attrs);
		return FALSE;
	}

	/*
	 * This is the session that owns these objects. Only
	 * one thread can use it at a time.
	 */

	session = gkd_ssh_agent_checkout_main_session ();
	g_return_val_if_fail (session, FALSE);

	search_keys_like_attributes (NULL, session, attrs, CKO_PUBLIC_KEY, return_first_matching, &key);
	gck_attributes_unref (attrs);

	if (key != NULL) {
		remove_by_public_key (session, key, FALSE);
		g_object_unref (key);
	}

	gkd_ssh_agent_checkin_main_session (session);

	egg_buffer_add_byte (call->resp, GKD_SSH_RES_SUCCESS);
	return TRUE;
}

static gboolean
op_remove_all_identities (GkdSshAgentCall *call)
{
	GckSession *session;
	GList *objects, *l;
	GError *error = NULL;
	GckAttributes *attrs;

	/*
	 * This is the session that owns these objects. Only
	 * one thread can use it at a time.
	 */

	session = gkd_ssh_agent_checkout_main_session ();
	g_return_val_if_fail (session, FALSE);

	/* Find all session SSH public keys */
	attrs = gck_attributes_new ();
	gck_attributes_add_ulong (attrs, CKA_CLASS, CKO_PUBLIC_KEY);

	objects = gck_session_find_objects (session, attrs, NULL, &error);
	gck_attributes_unref (attrs);

	if (error) {
		g_warning ("couldn't search for keys to remove: %s", egg_error_message (error));
		g_clear_error (&error);

	} else {
		for (l = objects; l; l = g_list_next (l))
			remove_by_public_key (session, l->data, TRUE);
		gck_list_unref_free (objects);
	}

	gkd_ssh_agent_checkin_main_session (session);

	egg_buffer_add_byte (call->resp, GKD_SSH_RES_SUCCESS);
	return TRUE;
}

static gboolean
op_v1_remove_all_identities (GkdSshAgentCall *call)
{
	GckSession *session;
	GList *objects, *l;
	GError *error = NULL;
	GckAttributes *attrs;

	/*
	 * This is the session that owns these objects. Only
	 * one thread can use it at a time.
	 */

	session = gkd_ssh_agent_checkout_main_session ();
	g_return_val_if_fail (session, FALSE);

	/* Find all session SSH v1 public keys */
	attrs = gck_attributes_new ();
	gck_attributes_add_ulong (attrs, CKA_CLASS, CKO_PUBLIC_KEY);
	gck_attributes_add_boolean (attrs, CKA_TOKEN, FALSE);
	gck_attributes_add_string (attrs, CKA_LABEL, V1_LABEL);

	objects = gck_session_find_objects (session, attrs, NULL, &error);
	gck_attributes_unref (attrs);

	if (error) {
		g_warning ("couldn't search for keys to remove: %s", egg_error_message (error));
		g_clear_error (&error);

	} else {
		for (l = objects; l; l = g_list_next (l))
			remove_by_public_key (session, l->data, FALSE);
		gck_list_unref_free (objects);
	}

	gkd_ssh_agent_checkin_main_session (session);

	egg_buffer_add_byte (call->resp, GKD_SSH_RES_SUCCESS);
	return TRUE;
}

static gboolean
op_not_implemented_success (GkdSshAgentCall *call)
{
	egg_buffer_add_byte (call->resp, GKD_SSH_RES_SUCCESS);
	return TRUE;
}

static gboolean
op_not_implemented_failure (GkdSshAgentCall *call)
{
	egg_buffer_add_byte (call->resp, GKD_SSH_RES_FAILURE);
	return TRUE;
}

static gboolean
op_invalid (GkdSshAgentCall *call)
{
	/* Invalid request, disconnect immediately */
	return FALSE;
}

const GkdSshAgentOperation gkd_ssh_agent_operations[GKD_SSH_OP_MAX] = {
     op_invalid,                                 /* 0 */
     op_v1_request_identities,                   /* GKR_SSH_OP_REQUEST_RSA_IDENTITIES */
     op_invalid,                                 /* 2 */
     op_v1_challenge,                            /* GKR_SSH_OP_RSA_CHALLENGE */
     op_invalid,                                 /* 4 */
     op_invalid,                                 /* 5 */
     op_invalid,                                 /* 6 */
     op_v1_add_identity,                         /* GKR_SSH_OP_ADD_RSA_IDENTITY */
     op_v1_remove_identity,                      /* GKR_SSH_OP_REMOVE_RSA_IDENTITY */
     op_v1_remove_all_identities,                /* GKR_SSH_OP_REMOVE_ALL_RSA_IDENTITIES */
     op_invalid,                                 /* 10 */
     op_request_identities,                      /* GKR_SSH_OP_REQUEST_IDENTITIES */
     op_invalid,                                 /* 12 */
     op_sign_request,                            /* GKR_SSH_OP_SIGN_REQUEST */
     op_invalid,                                 /* 14 */
     op_invalid,                                 /* 15 */
     op_invalid,                                 /* 16 */
     op_add_identity,                            /* GKR_SSH_OP_ADD_IDENTITY */
     op_remove_identity,                         /* GKR_SSH_OP_REMOVE_IDENTITY */
     op_remove_all_identities,                   /* GKR_SSH_OP_REMOVE_ALL_IDENTITIES */
     op_not_implemented_failure,                 /* GKR_SSH_OP_ADD_SMARTCARD_KEY */
     op_not_implemented_failure,                 /* GKR_SSH_OP_REMOVE_SMARTCARD_KEY */
     op_not_implemented_success,                 /* GKR_SSH_OP_LOCK */
     op_not_implemented_success,                 /* GKR_SSH_OP_UNLOCK */
     op_v1_add_identity,                         /* GKR_SSH_OP_ADD_RSA_ID_CONSTRAINED */
     op_add_identity,                            /* GKR_SSH_OP_ADD_ID_CONSTRAINED */
     op_not_implemented_failure,                 /* GKR_SSH_OP_ADD_SMARTCARD_KEY_CONSTRAINED */
};<|MERGE_RESOLUTION|>--- conflicted
+++ resolved
@@ -1047,12 +1047,8 @@
 	g_free (hash);
 
 	if (error) {
-<<<<<<< HEAD
-		if (!g_error_matches (error, GCK_ERROR, CKR_FUNCTION_CANCELED))
-=======
-		if (!g_error_matches (error, GP11_ERROR, CKR_FUNCTION_CANCELED) &&
-		    !g_error_matches (error, GP11_ERROR, CKR_PIN_INCORRECT))
->>>>>>> 10cfc8e7
+		if (!g_error_matches (error, GCK_ERROR, CKR_FUNCTION_CANCELED) &&
+		    !g_error_matches (error, GCK_ERROR, CKR_PIN_INCORRECT))
 			g_message ("signing of the data failed: %s", egg_error_message (error));
 		g_clear_error (&error);
 		egg_buffer_add_byte (call->resp, GKD_SSH_RES_FAILURE);
