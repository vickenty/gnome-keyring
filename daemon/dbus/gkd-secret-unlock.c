--- conflicted
+++ resolved
@@ -234,14 +234,9 @@
 		gck_attributes_add_data (template, CKA_VALUE, NULL, 0);
 
 		session = gkd_secret_service_get_pkcs11_session (self->service, self->caller);
-<<<<<<< HEAD
-		gck_session_create_object_async (session, template, self->cancellable, on_unlock_complete, self);
+		gck_session_create_object_async (session, template, self->cancellable, on_unlock_complete,
+		                                 g_object_ref (self));
 		gck_attributes_unref (template);
-=======
-		gp11_session_create_object_async (session, template, self->cancellable, on_unlock_complete,
-		                                  g_object_ref (self));
-		gp11_attributes_unref (template);
->>>>>>> 10cfc8e7
 
 		g_object_unref (collection);
 		self->current = objpath;
